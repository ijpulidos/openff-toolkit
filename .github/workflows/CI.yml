--- conflicted
+++ resolved
@@ -54,7 +54,6 @@
       PACKAGE: openforcefield
 
     steps:
-<<<<<<< HEAD
       - uses: actions/checkout@v2
 
       - name: Additional info about the build
@@ -306,73 +305,4 @@
         run: |
           . devtools/gh-actions/initialize_conda.sh
           conda activate lint
-          black --check $PACKAGE/ --exclude=$PACKAGE/_version.py
-=======
-    - uses: actions/checkout@v2
-    - name: Additional info about the build
-      shell: bash
-      run: |
-        uname -a
-        df -h
-        ulimit -a
-    - name: Fix conda permissions in MacOS
-      shell: bash
-      if: startsWith(matrix.cfg.os, 'macOS')
-      run: |
-        sudo chown -R $(id -u):$(id -g) ${CONDA}
-    - name: Configure conda
-      shell: bash
-      run: |
-        . devtools/gh-actions/initialize_conda.sh
-        conda activate
-        conda config --set always_yes yes
-        conda config --add channels omnia --add channels conda-forge --add channels openeye
-        conda install --quiet conda conda-build jinja2 anaconda-client
-        conda update --quiet --all
-        conda info --all
-        conda list
-    - name: Make oe_license.txt file from GH org secret "OE_LICENSE"
-      shell: bash
-      env:
-        OE_LICENSE_TEXT: ${{ secrets.OE_LICENSE }}
-      run: |
-        echo "${OE_LICENSE_TEXT}" > ${OE_LICENSE}
-    - name: Prepare test environment
-      shell: bash
-      run: |
-        . devtools/gh-actions/initialize_conda.sh
-        conda activate
-        python devtools/scripts/create_conda_env.py -n=test -p=$PYVER devtools/conda-envs/test_env.yaml
-        conda activate test
-        if [[ "$RDKIT" == true ]]; then conda install rdkit; fi
-        if [[ "$OPENEYE" == true ]]; then
-          conda install openeye-toolkits=2019
-          python -c "from openeye import oechem; assert oechem.OEChemIsLicensed()"
-        fi
-        python -m pip install --no-deps .
-    - name: Test the package
-      shell: bash
-      run: |
-        . devtools/gh-actions/initialize_conda.sh
-        conda activate test
-        PYTEST_ARGS="-v --ignore=utilities --ignore=examples/deprecated"
-        PYTEST_ARGS+=" --ignore=openforcefield/tests/plugins.py --nbval-lax"
-        PYTEST_ARGS+=" --cov=openforcefield --cov-report=xml --cov-config=setup.cfg"
-        if [[ "$RDKIT" == true && "$OPENEYE" == true ]]; then
-          PYTEST_ARGS+=" --ignore=docs --ignore=devtools --doctest-modules"
-        elif [[ "$OPENEYE" == true ]]; then
-          PYTEST_ARGS+=" --ignore=docs --ignore=devtools"
-          PYTEST_ARGS+=" --ignore=examples/check_dataset_parameter_coverage"
-          PYTEST_ARGS+=" --ignore=examples/QCArchive_interface"
-        fi
-        if [[ "$RDKIT" == false ]]; then
-          PYTEST_ARGS+=" --ignore=examples/conformer_energies"
-        fi
-        pytest $PYTEST_ARGS
-
-    - name: Codecov
-      uses: codecov/codecov-action@v1
-      with:
-        file: ./coverage.xml
-        fail_ci_if_error: true
->>>>>>> 42b2ce18
+          black --check $PACKAGE/ --exclude=$PACKAGE/_version.py