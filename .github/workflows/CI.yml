--- conflicted
+++ resolved
@@ -142,12 +142,9 @@
           PYTEST_ARGS+=" --ignore=openforcefield/tests/test_links.py"
           # if [[ "$GITHUB_EVENT_NAME" == "schedule" ]]; then
           if [[ "$RDKIT" == true && "$OPENEYE" == true ]]; then
-<<<<<<< HEAD
             PYTEST_ARGS+=" --doctest-modules --doctest-continue-on-failure"
-=======
             # Switch back to cron-only before merging
             PYTEST_ARGS+=" --runslow"
->>>>>>> 88fb87f4
           fi
           pytest $PYTEST_ARGS openforcefield/tests/
 
