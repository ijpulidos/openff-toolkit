--- conflicted
+++ resolved
@@ -247,15 +247,9 @@
         """
         return NotImplementedError
 
-<<<<<<< HEAD
-    def from_file(self,
-                  file_path,
-                  file_format,
-                  allow_undefined_stereo=False,
-                  _cls=None):
-=======
-    def from_file(self, file_path, file_format, allow_undefined_stereo=False):
->>>>>>> 1e113fed
+    def from_file(
+        self, file_path, file_format, allow_undefined_stereo=False, _cls=None
+    ):
         """
         Return an openforcefield.topology.Molecule from a file using this toolkit.
 
@@ -278,15 +272,9 @@
         """
         return NotImplementedError
 
-<<<<<<< HEAD
-    def from_file_obj(self,
-                      file_obj,
-                      file_format,
-                      allow_undefined_stereo=False,
-                      _cls=None):
-=======
-    def from_file_obj(self, file_obj, file_format, allow_undefined_stereo=False):
->>>>>>> 1e113fed
+    def from_file_obj(
+        self, file_obj, file_format, allow_undefined_stereo=False, _cls=None
+    ):
         """
         Return an openforcefield.topology.Molecule from a file-like object (an object with a ".read()" method using this
          toolkit.
@@ -406,23 +394,14 @@
         self._toolkit_file_read_formats = []
         self._toolkit_file_write_formats = []
 
-<<<<<<< HEAD
-
-    def assign_partial_charges(self,
-                               molecule,
-                               partial_charge_method=None,
-                               use_conformers=None,
-                               strict_n_conformers=False,
-                               _cls=None):
-=======
     def assign_partial_charges(
         self,
         molecule,
         partial_charge_method=None,
         use_conformers=None,
         strict_n_conformers=False,
+        _cls=None,
     ):
->>>>>>> 1e113fed
         """
         Compute partial charges with the built-in toolkit using simple arithmetic operations, and assign
         the new values to the partial_charges attribute.
@@ -466,6 +445,7 @@
 
         if _cls is None:
             from openforcefield.topology.molecule import Molecule
+
             _cls = Molecule
 
         # Make a temporary copy of the molecule, since we'll be messing with its conformers
@@ -667,34 +647,25 @@
         # TODO: Add tests for the from_object functions
         from openeye import oechem
 
-<<<<<<< HEAD
         if _cls is None:
             from openforcefield.topology.molecule import Molecule
+
             _cls = Molecule
 
         if isinstance(obj, oechem.OEMolBase):
             try:
-                return self.from_openeye(oemol=obj, allow_undefined_stereo=allow_undefined_stereo, _cls=_cls)
+                return self.from_openeye(
+                    oemol=obj, allow_undefined_stereo=allow_undefined_stereo, _cls=_cls
+                )
             except:
                 breakpoint()
-        raise NotImplementedError('Cannot create Molecule from {} object'.format(type(obj)))
-
-    def from_file(self,
-                  file_path,
-                  file_format,
-                  allow_undefined_stereo=False,
-                  _cls=None):
-=======
-        if isinstance(object, oechem.OEMolBase):
-            return self.from_openeye(
-                object, allow_undefined_stereo=allow_undefined_stereo
-            )
         raise NotImplementedError(
-            "Cannot create Molecule from {} object".format(type(object))
+            "Cannot create Molecule from {} object".format(type(obj))
         )
 
-    def from_file(self, file_path, file_format, allow_undefined_stereo=False):
->>>>>>> 1e113fed
+    def from_file(
+        self, file_path, file_format, allow_undefined_stereo=False, _cls=None
+    ):
         """
         Return an openforcefield.topology.Molecule from a file using this toolkit.
 
@@ -735,21 +706,13 @@
         from openeye import oechem
 
         ifs = oechem.oemolistream(file_path)
-<<<<<<< HEAD
-        return self._read_oemolistream_molecules(ifs, allow_undefined_stereo, file_path=file_path, _cls=_cls)
-
-    def from_file_obj(self,
-                      file_obj,
-                      file_format,
-                      allow_undefined_stereo=False,
-                      _cls=None):
-=======
         return self._read_oemolistream_molecules(
-            ifs, allow_undefined_stereo, file_path=file_path
+            ifs, allow_undefined_stereo, file_path=file_path, _cls=_cls
         )
 
-    def from_file_obj(self, file_obj, file_format, allow_undefined_stereo=False):
->>>>>>> 1e113fed
+    def from_file_obj(
+        self, file_obj, file_format, allow_undefined_stereo=False, _cls=None
+    ):
         """
         Return an openforcefield.topology.Molecule from a file-like object (an object with a ".read()" method using
         this toolkit.
@@ -890,14 +853,9 @@
                 return True
         return False
 
-<<<<<<< HEAD
-    def _read_oemolistream_molecules(self, oemolistream, allow_undefined_stereo, file_path=None, _cls=None):
-=======
-    @classmethod
     def _read_oemolistream_molecules(
-        cls, oemolistream, allow_undefined_stereo, file_path=None
+        self, oemolistream, allow_undefined_stereo, file_path=None, _cls=None
     ):
->>>>>>> 1e113fed
         """
         Reads and return the Molecules in a OEMol input stream.
 
@@ -961,24 +919,16 @@
                         )
                     # This function fishes out the special SD data tag we use for partial charge
                     # ("atom.dprop.PartialCharge"), and applies those as OETK-supported partial charges on the OEAtoms
-<<<<<<< HEAD
-                    has_charges = self._turn_oemolbase_sd_charges_into_partial_charges(this_conf_oemcmol)
+                    has_charges = self._turn_oemolbase_sd_charges_into_partial_charges(
+                        this_conf_oemcmol
+                    )
 
                     # Finally, we feed the molecule into `from_openeye`, where it converted into an OFFMol
                     mol = self.from_openeye(
                         this_conf_oemcmol,
                         allow_undefined_stereo=allow_undefined_stereo,
-                        _cls=_cls)
-=======
-                    has_charges = cls._turn_oemolbase_sd_charges_into_partial_charges(
-                        this_conf_oemcmol
+                        _cls=_cls,
                     )
-
-                    # Finally, we feed the molecule into `from_openeye`, where it converted into an OFFMol
-                    mol = cls.from_openeye(
-                        this_conf_oemcmol, allow_undefined_stereo=allow_undefined_stereo
-                    )
->>>>>>> 1e113fed
 
                     # If the molecule didn't even have the `PartialCharges` tag, we set it from zeroes to None here.
                     if not (has_charges):
@@ -988,18 +938,10 @@
             else:
                 # In case this is being read from a SINGLE-molecule SD file, convert the SD field where we
                 # stash partial charges into actual per-atom partial charges
-<<<<<<< HEAD
                 self._turn_oemolbase_sd_charges_into_partial_charges(oemol)
                 mol = self.from_openeye(
-                    oemol,
-                    allow_undefined_stereo=allow_undefined_stereo,
-                    _cls=_cls)
-=======
-                cls._turn_oemolbase_sd_charges_into_partial_charges(oemol)
-                mol = cls.from_openeye(
-                    oemol, allow_undefined_stereo=allow_undefined_stereo
+                    oemol, allow_undefined_stereo=allow_undefined_stereo, _cls=_cls
                 )
->>>>>>> 1e113fed
                 mols.append(mol)
 
             # Check if this is an AMBER-produced mol2 file, which we can not load because they use GAFF atom types.
@@ -1037,7 +979,9 @@
         oemol = self.to_openeye(molecule=molecule)
         for protomer in oequacpac.OEEnumerateFormalCharges(oemol, options):
 
-            mol = self.from_openeye(protomer, allow_undefined_stereo=True, _cls=molecule.__class__)
+            mol = self.from_openeye(
+                protomer, allow_undefined_stereo=True, _cls=molecule.__class__
+            )
 
             if mol != molecule:
                 molecules.append(mol)
@@ -1136,15 +1080,15 @@
 
         for tautomer in oequacpac.OEEnumerateTautomers(oemol, tautomer_options):
             # remove the input tautomer from the output
-            taut = self.from_openeye(tautomer, allow_undefined_stereo=True, _cls=molecule.__class__)
+            taut = self.from_openeye(
+                tautomer, allow_undefined_stereo=True, _cls=molecule.__class__
+            )
             if taut != molecule:
-<<<<<<< HEAD
-                tautomers.append(self.from_openeye(tautomer, allow_undefined_stereo=True, _cls=molecule.__class__))
-=======
                 tautomers.append(
-                    self.from_openeye(tautomer, allow_undefined_stereo=True)
+                    self.from_openeye(
+                        tautomer, allow_undefined_stereo=True, _cls=molecule.__class__
+                    )
                 )
->>>>>>> 1e113fed
 
         return tautomers
 
@@ -1307,18 +1251,12 @@
         >>> molecule = toolkit_wrapper.from_openeye(oemols[0])
 
         """
-<<<<<<< HEAD
+        import math
+
         from openeye import oechem
-        import math
-
-=======
-        import math
-
-        from openeye import oechem
 
         from openforcefield.topology.molecule import Molecule
 
->>>>>>> 1e113fed
         # Add explicit hydrogens if they're implicit
         if oechem.OEHasImplicitHydrogens(oemol):
             oechem.OEAddExplicitHydrogens(oemol)
@@ -1390,6 +1328,7 @@
 
         if _cls is None:
             from openforcefield.topology.molecule import Molecule
+
             _cls = Molecule
 
         molecule = _cls()
@@ -1900,15 +1839,17 @@
             if bond.GetBgnIdx() > bond.GetEndIdx():
                 bond.SwapEnds()
 
-        return self.from_openeye(oemol, allow_undefined_stereo=True, _cls=molecule.__class__)
-
-<<<<<<< HEAD
-    def from_smiles(self, smiles, hydrogens_are_explicit=False, allow_undefined_stereo=False, _cls=None):
-=======
+        return self.from_openeye(
+            oemol, allow_undefined_stereo=True, _cls=molecule.__class__
+        )
+
     def from_smiles(
-        self, smiles, hydrogens_are_explicit=False, allow_undefined_stereo=False
+        self,
+        smiles,
+        hydrogens_are_explicit=False,
+        allow_undefined_stereo=False,
+        _cls=None,
     ):
->>>>>>> 1e113fed
         """
         Create a Molecule from a SMILES string using the OpenEye toolkit.
 
@@ -1954,15 +1895,9 @@
         for atom in oemol.GetAtoms():
             atom.SetPartialCharge(float("nan"))
 
-<<<<<<< HEAD
-        molecule = self.from_openeye(oemol, 
-                                     _cls=_cls,
-                                     allow_undefined_stereo=allow_undefined_stereo)
-=======
         molecule = self.from_openeye(
-            oemol, allow_undefined_stereo=allow_undefined_stereo
+            oemol, _cls=_cls, allow_undefined_stereo=allow_undefined_stereo
         )
->>>>>>> 1e113fed
         return molecule
 
     def from_inchi(self, inchi, allow_undefined_stereo=False, _cls=None):
@@ -2000,13 +1935,9 @@
                 "There was an issue parsing the InChI string, please check and try again."
             )
 
-<<<<<<< HEAD
-        molecule = self.from_openeye(oemol, allow_undefined_stereo=allow_undefined_stereo, _cls=_cls)
-=======
         molecule = self.from_openeye(
-            oemol, allow_undefined_stereo=allow_undefined_stereo
+            oemol, allow_undefined_stereo=allow_undefined_stereo, _cls=_cls
         )
->>>>>>> 1e113fed
 
         return molecule
 
@@ -2058,12 +1989,9 @@
             if new_status is False:
                 raise Exception("OpenEye Omega conformer generation failed")
 
-<<<<<<< HEAD
-
-        molecule2 = self.from_openeye(oemol, allow_undefined_stereo=True, _cls=molecule.__class__)
-=======
-        molecule2 = self.from_openeye(oemol, allow_undefined_stereo=True)
->>>>>>> 1e113fed
+        molecule2 = self.from_openeye(
+            oemol, allow_undefined_stereo=True, _cls=molecule.__class__
+        )
 
         if clear_existing:
             molecule._conformers = list()
@@ -2071,22 +1999,14 @@
         for conformer in molecule2._conformers:
             molecule._add_conformer(conformer)
 
-<<<<<<< HEAD
-    def assign_partial_charges(self,
-                               molecule,
-                               partial_charge_method=None,
-                               use_conformers=None,
-                               strict_n_conformers=False,
-                               _cls=None):
-=======
     def assign_partial_charges(
         self,
         molecule,
         partial_charge_method=None,
         use_conformers=None,
         strict_n_conformers=False,
+        _cls=None,
     ):
->>>>>>> 1e113fed
         """
         Compute partial charges with OpenEye quacpac, and assign
         the new values to the partial_charges attribute.
@@ -2123,12 +2043,9 @@
         """
 
         import numpy as np
-<<<<<<< HEAD
-=======
         from openeye import oechem, oequacpac
 
         from openforcefield.topology import Molecule
->>>>>>> 1e113fed
 
         SUPPORTED_CHARGE_METHODS = {
             "am1bcc": {
@@ -2192,6 +2109,7 @@
 
         if _cls is None:
             from openforcefield.topology.molecule import Molecule
+
             _cls = Molecule
 
         # Make a temporary copy of the molecule, since we'll be messing with its conformers
@@ -2326,13 +2244,9 @@
         )
         return molecule.partial_charges
 
-<<<<<<< HEAD
-    def assign_fractional_bond_orders(self, molecule, bond_order_model=None, use_conformers=None, _cls=None):
-=======
     def assign_fractional_bond_orders(
-        self, molecule, bond_order_model=None, use_conformers=None
+        self, molecule, bond_order_model=None, use_conformers=None, _cls=None
     ):
->>>>>>> 1e113fed
         """
         Update and store list of bond orders this molecule. Bond orders are stored on each
         bond, in the `bond.fractional_bond_order` attribute.
@@ -2354,13 +2268,10 @@
          """
         from openeye import oequacpac
 
-<<<<<<< HEAD
         if _cls is None:
             from openforcefield.topology.molecule import Molecule
+
             _cls = Molecule
-=======
-        from openforcefield.topology import Molecule
->>>>>>> 1e113fed
 
         # Make a copy since we'll be messing with this molecule's conformers
         temp_mol = _cls(molecule)
@@ -2656,25 +2567,20 @@
         """
         # TODO: Add tests for the from_object functions
         from rdkit import Chem
-<<<<<<< HEAD
+
         if _cls is None:
             from openforcefield.topology.molecule import Molecule
+
             _cls = Molecule
         if isinstance(obj, Chem.rdchem.Mol):
             return _cls.from_rdkit(obj, allow_undefined_stereo=allow_undefined_stereo)
-        raise NotImplementedError('Cannot create Molecule from {} object'.format(type(obj)))
-=======
-
-        if isinstance(object, Chem.rdchem.Mol):
-            return self.from_rdkit(
-                object, allow_undefined_stereo=allow_undefined_stereo
-            )
         raise NotImplementedError(
-            "Cannot create Molecule from {} object".format(type(object))
+            "Cannot create Molecule from {} object".format(type(obj))
         )
->>>>>>> 1e113fed
-
-    def from_pdb_and_smiles(self, file_path, smiles, allow_undefined_stereo=False, _cls=None):
+
+    def from_pdb_and_smiles(
+        self, file_path, smiles, allow_undefined_stereo=False, _cls=None
+    ):
         """
         Create a Molecule from a pdb file and a SMILES string using RDKit.
 
@@ -2712,38 +2618,20 @@
         from openforcefield.topology.molecule import InvalidConformerError, Molecule
 
         # Make the molecule from smiles
-<<<<<<< HEAD
         offmol = self.from_smiles(
-            smiles,
-            allow_undefined_stereo=allow_undefined_stereo, 
-            _cls=_cls
+            smiles, allow_undefined_stereo=allow_undefined_stereo, _cls=_cls
         )
 
         # Make another molecule from the PDB, allow stero errors here they are expected
         pdbmol = self.from_rdkit(
-            Chem.MolFromPDBFile(file_path, removeHs=False), 
+            Chem.MolFromPDBFile(file_path, removeHs=False),
             allow_undefined_stereo=True,
-            _cls=_cls
-=======
-        offmol = self.from_smiles(smiles, allow_undefined_stereo=allow_undefined_stereo)
-
-        # Make another molecule from the PDB, allow stero errors here they are expected
-        pdbmol = self.from_rdkit(
-            Chem.MolFromPDBFile(file_path, removeHs=False), allow_undefined_stereo=True
->>>>>>> 1e113fed
+            _cls=_cls,
         )
 
         # check isomorphic and get the mapping if true the mapping will be
         # Dict[pdb_index: offmol_index] sorted by pdb_index
-<<<<<<< HEAD
-        isomorphic, mapping = _cls.are_isomorphic(pdbmol, offmol, return_atom_map=True,
-                                                      aromatic_matching=False,
-                                                      formal_charge_matching=False,
-                                                      bond_order_matching=False,
-                                                      atom_stereochemistry_matching=False,
-                                                      bond_stereochemistry_matching=False)
-=======
-        isomorphic, mapping = Molecule.are_isomorphic(
+        isomorphic, mapping = _cls.are_isomorphic(
             pdbmol,
             offmol,
             return_atom_map=True,
@@ -2753,7 +2641,6 @@
             atom_stereochemistry_matching=False,
             bond_stereochemistry_matching=False,
         )
->>>>>>> 1e113fed
 
         if mapping is not None:
             new_mol = offmol.remap(mapping)
@@ -2766,15 +2653,9 @@
         else:
             raise InvalidConformerError("The PDB and SMILES structures do not match.")
 
-<<<<<<< HEAD
-    def from_file(self,
-                  file_path,
-                  file_format,
-                  allow_undefined_stereo=False,
-                  _cls=None):
-=======
-    def from_file(self, file_path, file_format, allow_undefined_stereo=False):
->>>>>>> 1e113fed
+    def from_file(
+        self, file_path, file_format, allow_undefined_stereo=False, _cls=None
+    ):
         """
         Create an openforcefield.topology.Molecule from a file using this toolkit.
 
@@ -2822,13 +2703,9 @@
                     logger.warning(rdmol.GetProp("_Name") + " " + str(e))
                     continue
                 Chem.SetAromaticity(rdmol, Chem.AromaticityModel.AROMATICITY_MDL)
-<<<<<<< HEAD
-                mol = self.from_rdkit(rdmol, allow_undefined_stereo=allow_undefined_stereo, _cls=_cls)
-=======
                 mol = self.from_rdkit(
-                    rdmol, allow_undefined_stereo=allow_undefined_stereo
+                    rdmol, allow_undefined_stereo=allow_undefined_stereo, _cls=_cls
                 )
->>>>>>> 1e113fed
                 mols.append(mol)
 
         elif file_format == "SMI":
@@ -2838,13 +2715,9 @@
             # through the from_smiles function instead
             for rdmol in Chem.SmilesMolSupplier(file_path, titleLine=False):
                 rdmol = Chem.AddHs(rdmol)
-<<<<<<< HEAD
-                mol = self.from_rdkit(rdmol, allow_undefined_stereo=allow_undefined_stereo, _cls=_cls)
-=======
                 mol = self.from_rdkit(
-                    rdmol, allow_undefined_stereo=allow_undefined_stereo
+                    rdmol, allow_undefined_stereo=allow_undefined_stereo, _cls=_cls
                 )
->>>>>>> 1e113fed
                 mols.append(mol)
 
         elif file_format == "PDB":
@@ -2863,15 +2736,9 @@
 
         return mols
 
-<<<<<<< HEAD
-    def from_file_obj(self,
-                      file_obj,
-                      file_format,
-                      allow_undefined_stereo=False,
-                      _cls=None):
-=======
-    def from_file_obj(self, file_obj, file_format, allow_undefined_stereo=False):
->>>>>>> 1e113fed
+    def from_file_obj(
+        self, file_obj, file_format, allow_undefined_stereo=False, _cls=None
+    ):
         """
         Return an openforcefield.topology.Molecule from a file-like object (an object with a ".read()" method using
         this toolkit.
@@ -3189,13 +3056,13 @@
             rdmol, isomericSmiles=isomeric, allHsExplicit=explicit_hydrogens
         )
 
-<<<<<<< HEAD
-    def from_smiles(self, smiles, hydrogens_are_explicit=False, allow_undefined_stereo=False, _cls=None):
-=======
     def from_smiles(
-        self, smiles, hydrogens_are_explicit=False, allow_undefined_stereo=False
+        self,
+        smiles,
+        hydrogens_are_explicit=False,
+        allow_undefined_stereo=False,
+        _cls=None,
     ):
->>>>>>> 1e113fed
         """
         Create a Molecule from a SMILES string using the RDKit toolkit.
 
@@ -3264,12 +3131,9 @@
                         f"Molecule.from_rdkit() to create the desired OFFMol."
                     )
 
-<<<<<<< HEAD
-        molecule = self.from_rdkit(rdmol, _cls=_cls,
-                                   allow_undefined_stereo=allow_undefined_stereo)
-=======
-        molecule = self.from_rdkit(rdmol, allow_undefined_stereo=allow_undefined_stereo)
->>>>>>> 1e113fed
+        molecule = self.from_rdkit(
+            rdmol, _cls=_cls, allow_undefined_stereo=allow_undefined_stereo
+        )
 
         return molecule
 
@@ -3318,17 +3182,15 @@
         # add hydrogens back here
         rdmol = Chem.AddHs(rdmol)
 
-        molecule = self.from_rdkit(rdmol, allow_undefined_stereo=allow_undefined_stereo, _cls=_cls)
+        molecule = self.from_rdkit(
+            rdmol, allow_undefined_stereo=allow_undefined_stereo, _cls=_cls
+        )
 
         return molecule
 
-<<<<<<< HEAD
-    def generate_conformers(self, molecule, n_conformers=1, rms_cutoff=None, clear_existing=True, _cls=None):
-=======
     def generate_conformers(
-        self, molecule, n_conformers=1, rms_cutoff=None, clear_existing=True
+        self, molecule, n_conformers=1, rms_cutoff=None, clear_existing=True, _cls=None
     ):
->>>>>>> 1e113fed
         """
         Generate molecule conformers using RDKit.
 
@@ -3368,7 +3230,9 @@
             randomSeed=1,
             # params=AllChem.ETKDG()
         )
-        molecule2 = self.from_rdkit(rdmol, allow_undefined_stereo=True, _cls=molecule.__class__)
+        molecule2 = self.from_rdkit(
+            rdmol, allow_undefined_stereo=True, _cls=molecule.__class__
+        )
 
         if clear_existing:
             molecule._conformers = list()
@@ -3412,14 +3276,11 @@
 
         """
         from rdkit import Chem
-<<<<<<< HEAD
+
         if _cls is None:
             from openforcefield.topology.molecule import Molecule
+
             _cls = Molecule
-=======
-
-        from openforcefield.topology.molecule import Molecule
->>>>>>> 1e113fed
 
         # Make a copy of the RDKit Mol as we'll need to change it (e.g. assign stereo).
         rdmol = Chem.Mol(rdmol)
@@ -4358,22 +4219,14 @@
             return False
         return True
 
-<<<<<<< HEAD
-    def assign_partial_charges(self,
-                               molecule,
-                               partial_charge_method=None,
-                               use_conformers=None,
-                               strict_n_conformers=False,
-                               _cls=None):
-=======
     def assign_partial_charges(
         self,
         molecule,
         partial_charge_method=None,
         use_conformers=None,
         strict_n_conformers=False,
+        _cls=None,
     ):
->>>>>>> 1e113fed
         """
         Compute partial charges with AmberTools using antechamber/sqm, and assign
         the new values to the partial_charges attribute.
@@ -4448,6 +4301,7 @@
 
         if _cls is None:
             from openforcefield.topology.molecule import Molecule
+
             _cls = Molecule
 
         # Make a temporary copy of the molecule, since we'll be messing with its conformers
@@ -4711,13 +4565,9 @@
             bond_orders[index_tuple] = bond_order
         return bond_orders
 
-<<<<<<< HEAD
-    def assign_fractional_bond_orders(self, molecule, bond_order_model=None, use_conformers=None, _cls=None):
-=======
     def assign_fractional_bond_orders(
-        self, molecule, bond_order_model=None, use_conformers=None
+        self, molecule, bond_order_model=None, use_conformers=None, _cls=None
     ):
->>>>>>> 1e113fed
         """
         Update and store list of bond orders this molecule. Bond orders are stored on each
         bond, in the `bond.fractional_bond_order` attribute.
@@ -4751,6 +4601,7 @@
 
         if _cls is None:
             from openforcefield.topology.molecule import Molecule
+
             _cls = Molecule
 
         # Make a copy since we'll be messing with this molecule's conformers
