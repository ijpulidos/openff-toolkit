#!/usr/bin/env python

# =============================================================================================
# MODULE DOCSTRING
# =============================================================================================
"""
Parameter handlers for the SMIRNOFF force field engine

This file contains standard parameter handlers for the SMIRNOFF force field engine.
These classes implement the object model for self-contained parameter assignment.
New pluggable handlers can be created by creating subclasses of :class:`ParameterHandler`.

"""

__all__ = [
<<<<<<< HEAD
    'SMIRNOFFSpecError',
    'IncompatibleParameterError',
    'UnassignedValenceParameterException',
    'UnassignedBondParameterException',
    'UnassignedAngleParameterException',
    'NonbondedMethod',
    'ParameterList',
    'ParameterType',
    'ParameterHandler',
    'ParameterAttribute',
    'IndexedParameterAttribute',
    'IndexedMappedParameterAttribute',
    'ConstraintHandler',
    'BondHandler',
    'AngleHandler',
    'ProperTorsionHandler',
    'ImproperTorsionHandler',
    'vdWHandler',
    'GBSAHandler',
    'ToolkitAM1BCCHandler'
=======
    "SMIRNOFFSpecError",
    "IncompatibleParameterError",
    "UnassignedValenceParameterException",
    "UnassignedBondParameterException",
    "UnassignedAngleParameterException",
    "NonbondedMethod",
    "ParameterList",
    "ParameterType",
    "ParameterHandler",
    "ParameterAttribute",
    "IndexedParameterAttribute",
    "IndexedMappedParameterAttribute",
    "ConstraintHandler",
    "BondHandler",
    "AngleHandler",
    "ProperTorsionHandler",
    "ImproperTorsionHandler",
    "vdWHandler",
    "GBSAHandler",
>>>>>>> cd8301bb
]


# =============================================================================================
# GLOBAL IMPORTS
# =============================================================================================

import copy
from collections import OrderedDict, defaultdict
from enum import Enum
import functools
import inspect
import logging
import re

from simtk import openmm, unit

from openforcefield.utils import (
    attach_units,
    extract_serialized_units_from_dict,
    MessageException,
    object_to_quantity,
    GLOBAL_TOOLKIT_REGISTRY,
)
from openforcefield.topology import ValenceDict, ImproperDict, SortedDict
from openforcefield.topology.molecule import Molecule
from openforcefield.typing.chemistry import ChemicalEnvironment
from openforcefield.utils import IncompatibleUnitError
from openforcefield.utils.collections import ValidatedList, ValidatedDict


# =============================================================================================
# CONFIGURE LOGGER
# =============================================================================================

logger = logging.getLogger(__name__)


# ======================================================================
# CUSTOM EXCEPTIONS
# ======================================================================


class SMIRNOFFSpecError(MessageException):
    """
    Exception for when data is noncompliant with the SMIRNOFF data specification.
    """

    pass


class IncompatibleParameterError(MessageException):
    """
    Exception for when a set of parameters is scientifically/technically incompatible with another
    """

    pass


class UnassignedValenceParameterException(Exception):
    """Exception raised when there are valence terms for which a ParameterHandler can't find parameters."""

    pass


class UnassignedBondParameterException(UnassignedValenceParameterException):
    """Exception raised when there are bond terms for which a ParameterHandler can't find parameters."""

    pass


class UnassignedAngleParameterException(UnassignedValenceParameterException):
    """Exception raised when there are angle terms for which a ParameterHandler can't find parameters."""

    pass


class UnassignedProperTorsionParameterException(UnassignedValenceParameterException):
    """Exception raised when there are proper torsion terms for which a ParameterHandler can't find parameters."""

    pass


class UnassignedMoleculeChargeException(Exception):
    """Exception raised when no charge method is able to assign charges to a molecule."""

    pass


class NonintegralMoleculeChargeException(Exception):
    """Exception raised when the partial charges on a molecule do not sum up to its formal charge."""

    pass


class DuplicateParameterError(MessageException):
    """Exception raised when trying to add a ParameterType that already exists"""


# ======================================================================
# ENUM TYPES
# ======================================================================


class NonbondedMethod(Enum):
    """
    An enumeration of the nonbonded methods
    """

    NoCutoff = 0
    CutoffPeriodic = 1
    CutoffNonPeriodic = 2
    Ewald = 3
    PME = 4


# ======================================================================
# PARAMETER ATTRIBUTES
# ======================================================================

# TODO: Think about adding attrs to the dependencies and inherit from attr.ib
class ParameterAttribute:
    """A descriptor for ``ParameterType`` attributes.

    The descriptors allows associating to the parameter a default value,
    which makes the attribute optional, a unit, and a custom converter.

    Because we may want to have ``None`` as a default value, required
    attributes have the ``default`` set to the special type ``UNDEFINED``.

    Converters can be both static or instance functions/methods with
    respective signatures

    converter(value): -> converted_value
    converter(instance, parameter_attribute, value): -> converted_value

    A decorator syntax is available (see example below).

    Parameters
    ----------
    default : object, optional
        When specified, the descriptor makes this attribute optional by
        attaching a default value to it.
    unit : simtk.unit.Quantity, optional
        When specified, only quantities with compatible units are allowed
        to be set, and string expressions are automatically parsed into a
        ``Quantity``.
    converter : callable, optional
        An optional function that can be used to convert values before
        setting the attribute.

    See Also
    --------
    IndexedParameterAttribute
        A parameter attribute with multiple terms.

    Examples
    --------

    Create a parameter type with an optional and a required attribute.

    >>> class MyParameter:
    ...     attr_required = ParameterAttribute()
    ...     attr_optional = ParameterAttribute(default=2)
    ...
    >>> my_par = MyParameter()

    Even without explicit assignment, the default value is returned.

    >>> my_par.attr_optional
    2

    If you try to access an attribute without setting it first, an
    exception is raised.

    >>> my_par.attr_required
    Traceback (most recent call last):
    ...
    AttributeError: 'MyParameter' object has no attribute '_attr_required'

    The attribute allow automatic conversion and validation of units.

    >>> from simtk import unit
    >>> class MyParameter:
    ...     attr_quantity = ParameterAttribute(unit=unit.angstrom)
    ...
    >>> my_par = MyParameter()
    >>> my_par.attr_quantity = '1.0 * nanometer'
    >>> my_par.attr_quantity
    Quantity(value=1.0, unit=nanometer)
    >>> my_par.attr_quantity = 3.0
    Traceback (most recent call last):
    ...
    openforcefield.utils.utils.IncompatibleUnitError: attr_quantity=3.0 dimensionless should have units of angstrom

    You can attach a custom converter to an attribute.

    >>> class MyParameter:
    ...     # Both strings and integers convert nicely to floats with float().
    ...     attr_all_to_float = ParameterAttribute(converter=float)
    ...     attr_int_to_float = ParameterAttribute()
    ...     @attr_int_to_float.converter
    ...     def attr_int_to_float(self, attr, value):
    ...         # This converter converts only integers to float
    ...         # and raise an exception for the other types.
    ...         if isinstance(value, int):
    ...             return float(value)
    ...         elif not isinstance(value, float):
    ...             raise TypeError(f"Cannot convert '{value}' to float")
    ...         return value
    ...
    >>> my_par = MyParameter()

    attr_all_to_float accepts and convert to float both strings and integers

    >>> my_par.attr_all_to_float = 1
    >>> my_par.attr_all_to_float
    1.0
    >>> my_par.attr_all_to_float = '2.0'
    >>> my_par.attr_all_to_float
    2.0

    The custom converter associated to attr_int_to_float converts only integers instead.
    >>> my_par.attr_int_to_float = 3
    >>> my_par.attr_int_to_float
    3.0
    >>> my_par.attr_int_to_float = '4.0'
    Traceback (most recent call last):
    ...
    TypeError: Cannot convert '4.0' to float

    """

    class UNDEFINED:
        """Custom type used by ``ParameterAttribute`` to differentiate between ``None`` and undeclared default."""

        pass

    def __init__(self, default=UNDEFINED, unit=None, converter=None):
        self.default = default
        self._unit = unit
        self._converter = converter

    def __set_name__(self, owner, name):
        self._name = "_" + name

    @property
    def name(self):
        # Get rid of the initial underscore.
        return self._name[1:]

    def __get__(self, instance, owner):
        if instance is None:
            # This is called from the class. Return the descriptor object.
            return self

        try:
            return getattr(instance, self._name)
        except AttributeError:
            # The attribute has not initialized. Check if there's a default.
            if self.default is ParameterAttribute.UNDEFINED:
                raise
            return self.default

    def __set__(self, instance, value):
        # Convert and validate the value.
        value = self._convert_and_validate(instance, value)
        setattr(instance, self._name, value)

    def converter(self, converter):
        """Create a new ParameterAttribute with an associated converter.

        This is meant to be used as a decorator (see main examples).
        """
        return self.__class__(default=self.default, converter=converter)

    def _convert_and_validate(self, instance, value):
        """Convert to Quantity, validate units, and call custom converter."""
        # The default value is always allowed.
        if self._is_valid_default(value):
            return value
        # Convert and validate units.
        value = self._validate_units(value)
        # Call the custom converter before setting the value.
        value = self._call_converter(value, instance)
        return value

    def _is_valid_default(self, value):
        """Return True if this is a defined default value."""
        return (
            self.default is not ParameterAttribute.UNDEFINED and value == self.default
        )

    def _validate_units(self, value):
        """Convert strings expressions to Quantity and validate the units if requested."""
        if self._unit is not None:
            # Convert eventual strings to Quantity objects.
            value = object_to_quantity(value)

            # Check if units are compatible.
            try:
                if not self._unit.is_compatible(value.unit):
                    raise IncompatibleUnitError(
                        f"{self.name}={value} should have units of {self._unit}"
                    )
            except AttributeError:
                # This is not a Quantity object.
                raise IncompatibleUnitError(
                    f"{self.name}={value} should have units of {self._unit}"
                )
        return value

    def _call_converter(self, value, instance):
        """Correctly calls static and instance converters."""
        if self._converter is not None:
            try:
                # Static function.
                return self._converter(value)
            except TypeError:
                # Instance method.
                return self._converter(instance, self, value)
        return value


class IndexedParameterAttribute(ParameterAttribute):
    """The attribute of a parameter with an unspecified number of terms.

    Some parameters can be associated to multiple terms, For example,
    torsions have parameters such as k1, k2, ..., and ``IndexedParameterAttribute``
    can be used to encapsulate the sequence of terms.

    The only substantial difference with ``ParameterAttribute`` is that
    only sequences are supported as values and converters and units are
    checked on each element of the sequence.

    Currently, the descriptor makes the sequence immutable. This is to
    avoid that an element of the sequence could be set without being
    properly validated. In the future, the data could be wrapped in a
    safe list that would safely allow mutability.

    Parameters
    ----------
    default : object, optional
        When specified, the descriptor makes this attribute optional by
        attaching a default value to it.
    unit : simtk.unit.Quantity, optional
        When specified, only sequences of quantities with compatible units
        are allowed to be set.
    converter : callable, optional
        An optional function that can be used to validate and cast each
        element of the sequence before setting the attribute.

    See Also
    --------
    ParameterAttribute
        A simple parameter attribute.

    Examples
    --------

    Create an optional indexed attribute with unit of angstrom.

    >>> from simtk import unit
    >>> class MyParameter:
    ...     length = IndexedParameterAttribute(default=None, unit=unit.angstrom)
    ...
    >>> my_par = MyParameter()
    >>> my_par.length is None
    True

    Strings are parsed into Quantity objects.

    >>> my_par.length = ['1 * angstrom', 0.5 * unit.nanometer]
    >>> my_par.length[0]
    Quantity(value=1, unit=angstrom)

    Similarly, custom converters work as with ``ParameterAttribute``, but
    they are used to validate each value in the sequence.

    >>> class MyParameter:
    ...     attr_indexed = IndexedParameterAttribute(converter=float)
    ...
    >>> my_par = MyParameter()
    >>> my_par.attr_indexed = [1, '1.0', '1e-2', 4.0]
    >>> my_par.attr_indexed
    [1.0, 1.0, 0.01, 4.0]

    """

    def _convert_and_validate(self, instance, value):
        """Overwrite ParameterAttribute._convert_and_validate to make the value a ValidatedList."""
        # The default value is always allowed.
        if self._is_valid_default(value):
            return value

        # We push the converters into a ValidatedList so that we can make
        # sure that elements are validated correctly when they are modified
        # after their initialization.
        # ValidatedList expects converters that take the value as a single
        # argument so we create a partial function with the instance assigned.
        static_converter = functools.partial(self._call_converter, instance=instance)
        value = ValidatedList(value, converter=[self._validate_units, static_converter])

        return value


class IndexedMappedParameterAttribute(ParameterAttribute):
    """The attribute of a parameter with an unspecified number of terms, where
    each term is a mapping.

    Some parameters can be associated to multiple terms,
    where those terms have multiple components.
    For example, torsions with fractional bond orders have parameters such as
    k1_bondorder1, k1_bondorder2, k2_bondorder1, k2_bondorder2, ..., and 
    ``IndexedMappedParameterAttribute`` can be used to encapsulate the sequence of
    terms as mappings (typically, `dict`s) of their components.

    The only substantial difference with ``IndexedParameterAttribute`` is that
    only sequences of mappings are supported as values and converters and units are
    checked on each component of each element in the sequence.

    Currently, the descriptor makes the sequence immutable. This is to
    avoid that an element of the sequence could be set without being
    properly validated. In the future, the data could be wrapped in a
    safe list that would safely allow mutability.

    Parameters
    ----------
    default : object, optional
        When specified, the descriptor makes this attribute optional by
        attaching a default value to it.
    unit : simtk.unit.Quantity, optional
        When specified, only sequences of mappings where values are quantities with
        compatible units are allowed to be set.
    converter : callable, optional
        An optional function that can be used to validate and cast each
        component of each element of the sequence before setting the attribute.

    See Also
    --------
    IndexedParameterAttribute
        A parameter attribute representing a sequence.

    Examples
    --------

    Create an optional indexed attribute with unit of angstrom.

    >>> from simtk import unit
    >>> class MyParameter:
    ...     length = IndexedMappedParameterAttribute(default=None, unit=unit.angstrom)
    ...
    >>> my_par = MyParameter()
    >>> my_par.length is None
    True

    Strings are parsed into Quantity objects.

    >>> my_par.length = [{1:'1 * angstrom'}, {1: 0.5 * unit.nanometer}]
    >>> my_par.length[0]
    {1: Quantity(value=1, unit=angstrom)}

    Similarly, custom converters work as with ``ParameterAttribute``, but
    they are used to validate each value in the sequence.

    >>> class MyParameter:
    ...     attr_indexed = IndexedMappedParameterAttribute(converter=float)
    ...
    >>> my_par = MyParameter()
    >>> my_par.attr_indexed = [{1: 1}, {2: '1.0', 3: '1e-2'}, {4: 4.0}]
    >>> my_par.attr_indexed
    [{1: 1.0}, {2: 1.0, 3: 0.01}, {4: 4.0}]

    """

    def _convert_and_validate(self, instance, value):
        """Overwrite ParameterAttribute._convert_and_validate to make the value a ValidatedList."""
        # The default value is always allowed.
        if self._is_valid_default(value):
            return value

        # We push the converters into a ValidatedListMapping so that we can make
        # sure that elements are validated correctly when they are modified
        # after their initialization.
        # ValidatedListMapping expects converters that take the value as a single
        # argument so we create a partial function with the instance assigned.
        static_converter = functools.partial(self._call_converter, instance=instance)

        value = ValidatedList(
            [
                ValidatedDict(
                    element, converter=[self._validate_units, static_converter]
                )
                for element in value
            ],
            converter=self._index_converter,
        )

        return value

    @staticmethod
    def _index_converter(x):
        return ValidatedDict(x)


class _ParameterAttributeHandler:
    """A base class for ``ParameterType`` and ``ParameterHandler`` objects.

    Encapsulate shared code of ``ParameterType`` and ``ParameterHandler``.
    In particular, this base class provides an ``__init__`` method that
    automatically initialize the attributes defined through the ``ParameterAttribute``
    and ``IndexedParameterAttribute`` descriptors, as well as handling
    cosmetic attributes.

    See Also
    --------
    ParameterAttribute
        A simple parameter attribute.
    IndexedParameterAttribute
        A parameter attribute with multiple terms.

    Examples
    --------

    This base class was design to encapsulate shared code between ``ParameterType``
    and ``ParameterHandler``, which both need to deal with parameter and cosmetic
    attributes.

    To create a new type/handler, you can use the ``ParameterAttribute`` descriptors.

    >>> class ParameterTypeOrHandler(_ParameterAttributeHandler):
    ...     length = ParameterAttribute(unit=unit.angstrom)
    ...     k = ParameterAttribute(unit=unit.kilocalorie_per_mole / unit.angstrom**2)
    ...

    ``_ParameterAttributeHandler`` and the descriptors take care of performing
    sanity checks on initialization and assignment of the single attributes. Because
    we attached units to the parameters, we need to pass them with compatible units.

    >>> my_par = ParameterTypeOrHandler(
    ...     length='1.01 * angstrom',
    ...     k=5 * unit.kilocalorie_per_mole / unit.angstrom**2
    ... )

    Note that ``_ParameterAttributeHandler`` took care of implementing
    a constructor, and that unit parameters support string assignments.
    These are automatically converted to ``Quantity`` objects.

    >>> my_par.length
    Quantity(value=1.01, unit=angstrom)

    While assigning incompatible units is forbidden.

    >>> my_par.k = 3.0 * unit.gram
    Traceback (most recent call last):
    ...
    openforcefield.utils.utils.IncompatibleUnitError: k=3.0 g should have units of kilocalorie/(angstrom**2*mole)

    On top of type checking, the constructor implemented in ``_ParameterAttributeHandler``
    checks if some required parameters are not given.

    >>> ParameterTypeOrHandler(length=3.0*unit.nanometer)
    Traceback (most recent call last):
    ...
    openforcefield.typing.engines.smirnoff.parameters.SMIRNOFFSpecError: <class 'openforcefield.typing.engines.smirnoff.parameters.ParameterTypeOrHandler'> require the following missing parameters: ['k']. Defined kwargs are ['length']

    Each attribute can be made optional by specifying a default value,
    and you can attach a converter function by passing a callable as an
    argument or through the decorator syntax.

    >>> class ParameterTypeOrHandler(_ParameterAttributeHandler):
    ...     attr_optional = ParameterAttribute(default=2)
    ...     attr_all_to_float = ParameterAttribute(converter=float)
    ...     attr_int_to_float = ParameterAttribute()
    ...
    ...     @attr_int_to_float.converter
    ...     def attr_int_to_float(self, attr, value):
    ...         # This converter converts only integers to floats
    ...         # and raise an exception for the other types.
    ...         if isinstance(value, int):
    ...             return float(value)
    ...         elif not isinstance(value, float):
    ...             raise TypeError(f"Cannot convert '{value}' to float")
    ...         return value
    ...
    >>> my_par = ParameterTypeOrHandler(attr_all_to_float='3.0', attr_int_to_float=1)
    >>> my_par.attr_optional
    2
    >>> my_par.attr_all_to_float
    3.0
    >>> my_par.attr_int_to_float
    1.0

    The float() function can convert strings to integers, but our custom
    converter forbids it

    >>> my_par.attr_all_to_float = '2.0'
    >>> my_par.attr_int_to_float = '4.0'
    Traceback (most recent call last):
    ...
    TypeError: Cannot convert '4.0' to float

    Parameter attributes that can be indexed can be handled with the
    ``IndexedParameterAttribute``. These support unit validation and
    converters exactly as ``ParameterAttribute``s, but the validation/conversion
    is performed for each indexed attribute.

    >>> class MyTorsionType(_ParameterAttributeHandler):
    ...     periodicity = IndexedParameterAttribute(converter=int)
    ...     k = IndexedParameterAttribute(unit=unit.kilocalorie_per_mole)
    ...
    >>> my_par = MyTorsionType(
    ...     periodicity1=2,
    ...     k1=5 * unit.kilocalorie_per_mole,
    ...     periodicity2='3',
    ...     k2=6 * unit.kilocalorie_per_mole,
    ... )
    >>> my_par.periodicity
    [2, 3]

    Indexed attributes, can be accessed both as a list or as their indexed
    parameter name.

    >>> my_par.periodicity2 = 6
    >>> my_par.periodicity[0] = 1
    >>> my_par.periodicity
    [1, 6]

    """

    def __init__(self, allow_cosmetic_attributes=False, **kwargs):
        """
        Initialize parameter and cosmetic attributes.

        Parameters
        ----------
        allow_cosmetic_attributes : bool optional. Default = False
            Whether to permit non-spec kwargs ("cosmetic attributes").
            If True, non-spec kwargs will be stored as an attribute of
            this parameter which can be accessed and written out. Otherwise,
            an exception will be raised.

        """
        # A list that may be populated to record the cosmetic attributes
        # read from a SMIRNOFF data source.
        self._cosmetic_attribs = []

        # Do not modify the original data.
        smirnoff_data = copy.deepcopy(kwargs)

        (
            smirnoff_data,
            indexed_mapped_attr_lengths,
        ) = self._process_indexed_mapped_attributes(smirnoff_data)
        smirnoff_data = self._process_indexed_attributes(
            smirnoff_data, indexed_mapped_attr_lengths
        )

        # Check for missing required arguments.
        given_attributes = set(smirnoff_data.keys())
        required_attributes = set(self._get_required_parameter_attributes().keys())
        missing_attributes = required_attributes.difference(given_attributes)
        if len(missing_attributes) != 0:
            msg = (
                f"{self.__class__} require the following missing parameters: {sorted(missing_attributes)}."
                f" Defined kwargs are {sorted(smirnoff_data.keys())}"
            )
            raise SMIRNOFFSpecError(msg)

        # Finally, set attributes of this ParameterType and handle cosmetic attributes.
        allowed_attributes = set(self._get_parameter_attributes().keys())
        for key, val in smirnoff_data.items():
            if key in allowed_attributes:
                setattr(self, key, val)
            # Handle all unknown kwargs as cosmetic so we can write them back out
            elif allow_cosmetic_attributes:
                self.add_cosmetic_attribute(key, val)
            else:
                msg = (
                    f"Unexpected kwarg ({key}: {val})  passed to {self.__class__} constructor. "
                    "If this is a desired cosmetic attribute, consider setting "
                    "'allow_cosmetic_attributes=True'"
                )
                raise SMIRNOFFSpecError(msg)

    def _process_indexed_mapped_attributes(self, smirnoff_data):
        # TODO: construct data structure for holding indexed_mapped attrs, which
        # will get fed into setattr
        indexed_mapped_attr_lengths = {}
        reindex = set()
        reverse = defaultdict(dict)

        kwargs = list(smirnoff_data.keys())
        for kwarg in kwargs:
            attr_name, index, key = self._split_attribute_index_mapping(kwarg)

            # Check if this is an indexed_mapped attribute.
            if (
                (key is not None)
                and (index is not None)
                and attr_name in self._get_indexed_mapped_parameter_attributes()
            ):

                # we start with a dict because have no guarantee of order
                # in which we will see each kwarg
                # we'll switch this to a list later
                if attr_name not in smirnoff_data:
                    smirnoff_data[attr_name] = dict()
                    reindex.add(attr_name)

                if index not in smirnoff_data[attr_name]:
                    smirnoff_data[attr_name][index] = dict()

                smirnoff_data[attr_name][index][key] = smirnoff_data[kwarg]
                del smirnoff_data[kwarg]

                # build reverse mapping; needed for contiguity check below
                if index not in reverse[attr_name]:
                    reverse[attr_name][index] = dict()
                reverse[attr_name][index][key] = kwarg

        # turn all our top-level dicts into lists
        # catch cases where we skip an index,
        # e.g. k1_bondorder*, k3_bondorder* defined, but not k2_bondorder*
        for attr_name in reindex:
            indexed_mapping = []
            j = 0
            for i in sorted(smirnoff_data[attr_name].keys()):
                if int(i) == j:
                    indexed_mapping.append(smirnoff_data[attr_name][i])
                    j += 1
                else:
                    # any key will do; we are sensitive only to top-level index
                    key = sorted(reverse[attr_name][i].keys())[0]
                    kwarg = reverse[attr_name][i][key]
                    val = smirnoff_data[attr_name][i][key]

                    msg = (
                        f"Unexpected kwarg ({kwarg}: {val})  passed to {self.__class__} constructor. "
                        "If this is a desired cosmetic attribute, consider setting "
                        "'allow_cosmetic_attributes=True'"
                    )
                    raise SMIRNOFFSpecError(msg)

            smirnoff_data[attr_name] = indexed_mapping

            # keep track of lengths; used downstream for checking against other
            # indexed attributes
            indexed_mapped_attr_lengths[attr_name] = len(smirnoff_data[attr_name])

        return smirnoff_data, indexed_mapped_attr_lengths

    def _process_indexed_attributes(self, smirnoff_data, indexed_attr_lengths=None):
        # Check for indexed attributes and stack them into a list.
        # Keep track of how many indexed attribute we find to make sure they all have the same length.

        # TODO: REFACTOR ME; try looping over contents of `smirnoff_data`, using
        # `split_attribute_index` to extract values

        if indexed_attr_lengths is None:
            indexed_attr_lengths = {}

        for attrib_basename in self._get_indexed_parameter_attributes().keys():
            index = 1
            while True:
                attrib_w_index = "{}{}".format(attrib_basename, index)

                # Exit the while loop if the indexed attribute is not given.
                # this is the stop condition
                try:
                    attrib_w_index_value = smirnoff_data[attrib_w_index]
                except KeyError:
                    break

                # Check if this is the first iteration.
                if index == 1:
                    # Check if this attribute has been specified with and without index.
                    if attrib_basename in smirnoff_data:
                        err_msg = (
                            f"The attribute '{attrib_basename}' has been specified "
                            f"with and without index: '{attrib_w_index}'"
                        )
                        raise TypeError(err_msg)

                    # Otherwise create the list object.
                    smirnoff_data[attrib_basename] = list()

                # Append the new value to the list.
                smirnoff_data[attrib_basename].append(attrib_w_index_value)

                # Remove the indexed attribute from the kwargs as it will
                # be exposed only as an element of the list.
                del smirnoff_data[attrib_w_index]
                index += 1

            # Update the lengths with this attribute (if it was found).
            if index > 1:
                indexed_attr_lengths[attrib_basename] = len(
                    smirnoff_data[attrib_basename]
                )

        # Raise an error if we there are different indexed
        # attributes with a different number of terms.
        if len(set(indexed_attr_lengths.values())) > 1:
            raise TypeError(
                "The following indexed attributes have "
                f"different lengths: {indexed_attr_lengths}"
            )

        return smirnoff_data

    def to_dict(self, discard_cosmetic_attributes=False):
        """
        Convert this object to dict format.

        The returning dictionary contains all the ``ParameterAttribute``
        and ``IndexedParameterAttribute`` as well as cosmetic attributes
        if ``discard_cosmetic_attributes`` is ``False``.

        Parameters
        ----------
        discard_cosmetic_attributes : bool, optional. Default = False
            Whether to discard non-spec attributes of this object

        Returns
        -------
        smirnoff_dict : dict
            The SMIRNOFF-compliant dict representation of this object.

        """
        # Make a list of all attribs that should be included in the
        # returned dict (call list() to make a copy). We discard
        # optional attributes that are set to None defaults.
        attribs_to_return = list(self._get_defined_parameter_attributes().keys())

        # Start populating a dict of the attribs.
        indexed_attribs = set(self._get_indexed_parameter_attributes().keys())
        indexed_mapped_attribs = set(
            self._get_indexed_mapped_parameter_attributes().keys()
        )
        smirnoff_dict = OrderedDict()

        # If attribs_to_return is ordered here, that will effectively be an informal output ordering
        for attrib_name in attribs_to_return:
            attrib_value = getattr(self, attrib_name)

            if attrib_name in indexed_mapped_attribs:
                for idx, mapping in enumerate(attrib_value):
                    for key, val in mapping.items():
                        attrib_name_indexed, attrib_name_mapped = attrib_name.split("_")
                        smirnoff_dict[
                            f"{attrib_name_indexed}{str(idx+1)}_{attrib_name_mapped}{key}"
                        ] = val
            elif attrib_name in indexed_attribs:
                for idx, val in enumerate(attrib_value):
                    smirnoff_dict[attrib_name + str(idx + 1)] = val
            else:
                smirnoff_dict[attrib_name] = attrib_value

        # Serialize cosmetic attributes.
        if not (discard_cosmetic_attributes):
            for cosmetic_attrib in self._cosmetic_attribs:
                smirnoff_dict[cosmetic_attrib] = getattr(self, "_" + cosmetic_attrib)

        return smirnoff_dict

    def __getattr__(self, item):
        """Take care of mapping indexed attributes to their respective list elements."""

        # Try matching the case where there are two indices
        # this indicates a index_mapped parameter
        attr_name, index, key = self._split_attribute_index_mapping(item)

        # Check if this is an indexed_mapped attribute.
        if (
            (key is not None)
            and (index is not None)
            and attr_name in self._get_indexed_mapped_parameter_attributes()
        ):
            indexed_mapped_attr_value = getattr(self, attr_name)
            try:
                return indexed_mapped_attr_value[index][key]
            except (IndexError, KeyError) as err:
                if not err.args:
                    err.args = ("",)
                err.args = err.args + (
                    f"'{item}' is out of bound for indexed attribute '{attr_name}'",
                )
                raise

        # Otherwise, try indexed attribute
        # Separate the indexed attribute name from the list index.
        attr_name, index = self._split_attribute_index(item)

        # Check if this is an indexed attribute.
        if (
            index is not None
        ) and attr_name in self._get_indexed_parameter_attributes():
            indexed_attr_value = getattr(self, attr_name)
            try:
                return indexed_attr_value[index]
            except IndexError:
                raise IndexError(
                    f"'{item}' is out of bound for indexed attribute '{attr_name}'"
                )

        # Otherwise, forward the search to the next class in the MRO.
        try:
            return super().__getattr__(item)
        except AttributeError as e:
            # If this fails because the next classes in the MRO do not
            # implement __getattr__(), then raise the standard Attribute error.
            if "__getattr__" in str(e):
                raise AttributeError(
                    f"{self.__class__} object has no attribute '{item}'"
                )
            # Otherwise, re-raise the error from the class in the MRO.
            raise

    def __setattr__(self, key, value):
        """Take care of mapping indexed attributes to their respective list elements."""

        # Try matching the case where there are two indices
        # this indicates a index_mapped parameter
        attr_name, index, mapkey = self._split_attribute_index_mapping(key)

        # Check if this is an index_mapped attribute. avoiding an infinite
        # recursion by calling getattr() with non-existing keys.
        if (
            (mapkey is not None)
            and (index is not None)
            and attr_name in self._get_indexed_mapped_parameter_attributes()
        ):
            indexed_mapped_attr_value = getattr(self, attr_name)
            try:
                indexed_mapped_attr_value[index][mapkey] = value
                return
            except (IndexError, KeyError) as err:
                if not err.args:
                    err.args = ("",)
                err.args = err.args + (
                    f"'{key}' is out of bound for indexed attribute '{attr_name}'",
                )
                raise

        # Otherwise, try indexed attribute
        # Separate the indexed attribute name from the list index.
        attr_name, index = self._split_attribute_index(key)

        # Check if this is an indexed attribute. avoiding an infinite
        # recursion by calling getattr() with non-existing keys.
        if (index is not None) and (
            attr_name in self._get_indexed_parameter_attributes()
        ):
            indexed_attr_value = getattr(self, attr_name)
            try:
                indexed_attr_value[index] = value
                return
            except IndexError:
                raise IndexError(
                    f"'{key}' is out of bound for indexed attribute '{attr_name}'"
                )

        # Forward the request to the next class in the MRO.
        super().__setattr__(key, value)

    def add_cosmetic_attribute(self, attr_name, attr_value):
        """
        Add a cosmetic attribute to this object.

        This attribute will not have a functional effect on the object
        in the Open Force Field toolkit, but can be written out during
        output.

        .. warning :: The API for modifying cosmetic attributes is experimental
           and may change in the future (see issue #338).

        Parameters
        ----------
        attr_name : str
            Name of the attribute to define for this object.
        attr_value : str
            The value of the attribute to define for this object.

        """
        setattr(self, "_" + attr_name, attr_value)
        self._cosmetic_attribs.append(attr_name)

    def delete_cosmetic_attribute(self, attr_name):
        """
        Delete a cosmetic attribute from this object.

        .. warning :: The API for modifying cosmetic attributes is experimental
           and may change in the future (see issue #338).

        Parameters
        ----------
        attr_name : str
            Name of the cosmetic attribute to delete.
        """
        # TODO: Can we handle this by overriding __delattr__ instead?
        #  Would we also need to override __del__ as well to cover both deletation methods?
        delattr(self, "_" + attr_name)
        self._cosmetic_attribs.remove(attr_name)

    def attribute_is_cosmetic(self, attr_name):
        """
        Determine whether an attribute of this object is cosmetic.

        .. warning :: The API for modifying cosmetic attributes is experimental
           and may change in the future (see issue #338).

        Parameters
        ----------
        attr_name : str
            The attribute name to check

        Returns
        -------
        is_cosmetic : bool
            Returns True if the attribute is defined and is cosmetic. Returns False otherwise.
        """
        return attr_name in self._cosmetic_attribs

    @staticmethod
    def _split_attribute_index(item):
        """Split the attribute name from the final index.

        For example, the method takes 'k2' and returns the tuple ('k', 1).
        If attribute_name doesn't end with an integer, it returns (item, None).
        """

        # Match any number (\d+) at the end of the string ($).
        match = re.search(r"\d+$", item)
        if match is None:
            return item, None

        index = match.group()  # This is a str.
        attr_name = item[: -len(index)]
        index = int(match.group()) - 1
        return attr_name, index

    @staticmethod
    def _split_attribute_index_mapping(item):
        """Split the attribute name from the final index.

        For example, the method takes 'k2' and returns the tuple ('k', 1).
        If attribute_name doesn't end with an integer, it returns (item, None).
        """
        # Match items of the form <item><index>_<mapping><key>
        # where <index> and <key> always integers
        match = re.search(r"\d+_[A-z]+\d+$", item)
        if match is None:
            return item, None, None

        # Match any number (\d+) at the end of the string ($).
        i_match = r"\d+$"

        indexed, mapped = item.split("_")

        # process indexed component
        match_indexed = re.search(i_match, indexed)
        index = match_indexed.group()  # This is a str.
        attr_name = indexed[: -len(index)]
        index = int(index) - 1

        # process mapped component
        match_mapping = re.search(i_match, mapped)
        key = match_mapping.group()  # This is a str.
        attr_name = f"{attr_name}_{mapped[:-len(key)]}"
        key = int(key)  # we don't subtract 1 here, because these are keys, not indices

        return attr_name, index, key

    @classmethod
    def _get_parameter_attributes(cls, filter=None):
        """Return all the attributes of the parameters.

        This is constructed dynamically by introspection gathering all
        the descriptors that are instances of the ParameterAttribute class.
        Parent classes of the parameter types are inspected as well.

        Note that since Python 3.6 the order of the class attribute definition
        is preserved (see PEP 520) so this function will return the attribute
        in their declaration order.

        Parameters
        ----------
        filter : Callable, optional
            An optional function with signature filter(ParameterAttribute) -> bool.
            If specified, only attributes for which this functions returns
            True are returned.

        Returns
        -------
        parameter_attributes : Dict[str, ParameterAttribute]
            A map from the name of the controlled parameter to the
            ParameterAttribute descriptor handling it.

        Examples
        --------
        >>> parameter_attributes = ParameterType._get_parameter_attributes()
        >>> sorted(parameter_attributes.keys())
        ['id', 'parent_id', 'smirks']
        >>> isinstance(parameter_attributes['id'], ParameterAttribute)
        True

        """
        # If no filter is specified, get all the parameters.
        if filter is None:
            filter = lambda x: True

        # Go through MRO and retrieve also parents descriptors. The function
        # inspect.getmembers() automatically resolves the MRO, but it also
        # sorts the attribute alphabetically by name. Here we want the order
        # to be the same as the declaration order, which is guaranteed by PEP 520,
        # starting from the parent class.
        parameter_attributes = OrderedDict(
            (name, descriptor)
            for c in reversed(inspect.getmro(cls))
            for name, descriptor in c.__dict__.items()
            if isinstance(descriptor, ParameterAttribute) and filter(descriptor)
        )
        return parameter_attributes

    @classmethod
    def _get_indexed_mapped_parameter_attributes(cls):
        """Shortcut to retrieve only IndexedMappedParameterAttributes."""
        return cls._get_parameter_attributes(
            filter=lambda x: isinstance(x, IndexedMappedParameterAttribute)
        )

    @classmethod
    def _get_indexed_parameter_attributes(cls):
        """Shortcut to retrieve only IndexedParameterAttributes."""
        return cls._get_parameter_attributes(
            filter=lambda x: isinstance(x, IndexedParameterAttribute)
        )

    @classmethod
    def _get_required_parameter_attributes(cls):
        """Shortcut to retrieve only required ParameterAttributes."""
        return cls._get_parameter_attributes(filter=lambda x: x.default is x.UNDEFINED)

    @classmethod
    def _get_optional_parameter_attributes(cls):
        """Shortcut to retrieve only required ParameterAttributes."""
        return cls._get_parameter_attributes(
            filter=lambda x: x.default is not x.UNDEFINED
        )

    def _get_defined_parameter_attributes(self):
        """Returns all the attributes except for the optional attributes that have None default value.

        This returns first the required attributes and then the defined optional
        attribute in their respective declaration order.
        """
        required = self._get_required_parameter_attributes()
        optional = self._get_optional_parameter_attributes()
        # Filter the optional parameters that are set to their default.
        optional = OrderedDict(
            (name, descriptor)
            for name, descriptor in optional.items()
            if not (
                descriptor.default is None and getattr(self, name) == descriptor.default
            )
        )
        required.update(optional)
        return required


# ======================================================================
# PARAMETER TYPE/LIST
# ======================================================================

# We can't actually make this derive from dict, because it's possible for the user to change SMIRKS
# of parameters already in the list, which would cause the ParameterType object's SMIRKS and
# the dictionary key's SMIRKS to be out of sync.
class ParameterList(list):
    """
    Parameter list that also supports accessing items by SMARTS string.

    .. warning :: This API is experimental and subject to change.

    """

    # TODO: Make this faster by caching SMARTS -> index lookup?

    # TODO: Override __del__ to make sure we don't remove root atom type

    # TODO: Allow retrieval by `id` as well

    def __init__(self, input_parameter_list=None):
        """
        Initialize a new ParameterList, optionally providing a list of ParameterType objects
        to initially populate it.

        Parameters
        ----------
        input_parameter_list: list[ParameterType], default=None
            A pre-existing list of ParameterType-based objects. If None, this ParameterList
            will be initialized empty.
        """
        super().__init__()

        input_parameter_list = input_parameter_list or []
        # TODO: Should a ParameterList only contain a single kind of ParameterType?
        for input_parameter in input_parameter_list:
            self.append(input_parameter)

    def append(self, parameter):
        """
        Add a ParameterType object to the end of the ParameterList

        Parameters
        ----------
        parameter : a ParameterType object

        """
        # TODO: Ensure that newly added parameter is the same type as existing?
        super().append(parameter)

    def extend(self, other):
        """
        Add a ParameterList object to the end of the ParameterList

        Parameters
        ----------
        other : a ParameterList

        """
        if not isinstance(other, ParameterList):
            msg = (
                "ParameterList.extend(other) expected instance of ParameterList, "
                "but received {} (type {}) instead".format(other, type(other))
            )
            raise TypeError(msg)
        # TODO: Check if other ParameterList contains the same ParameterTypes?
        super().extend(other)

    def index(self, item):
        """
        Get the numerical index of a ParameterType object or SMIRKS in this ParameterList. Raises ValueError
        if the item is not found.

        Parameters
        ----------
        item : ParameterType object or str
            The parameter or SMIRKS to look up in this ParameterList

        Returns
        -------
        index : int
            The index of the found item
        """
        if isinstance(item, ParameterType):
            return super().index(item)
        else:
            for parameter in self:
                if parameter.smirks == item:
                    return self.index(parameter)
            raise IndexError(
                "SMIRKS {item} not found in ParameterList".format(item=item)
            )

    def insert(self, index, parameter):
        """
        Add a ParameterType object as if this were a list

        Parameters
        ----------
        index : int
            The numerical position to insert the parameter at
        parameter : a ParameterType object
            The parameter to insert
        """
        # TODO: Ensure that newly added parameter is the same type as existing?
        super().insert(index, parameter)

    def __delitem__(self, item):
        """
        Delete item by index or SMIRKS.

        Parameters
        ----------
        item : str or int
            SMIRKS or numerical index of item in this ParameterList
        """
        if type(item) is int:
            index = item
        else:
            # Try to find by SMIRKS
            index = self.index(item)
        super().__delitem__(index)

    def __getitem__(self, item):
        """
        Retrieve item by index or SMIRKS

        Parameters
        ----------
        item : str or int
            SMIRKS or numerical index of item in this ParameterList
        """
        if type(item) is int:
            index = item
        elif type(item) is slice:
            index = item
        else:
            index = self.index(item)
        return super().__getitem__(index)

    # TODO: Override __setitem__ and __del__ to ensure we can slice by SMIRKS as well
    # This is needed for pickling. See https://github.com/openforcefield/openforcefield/issues/411
    # for more details.
    # TODO: Is there a cleaner way (getstate/setstate perhaps?) to allow FFs to be
    #       pickled?
    def __reduce__(self):
        return (__class__, (list(self),), self.__dict__)

    def __contains__(self, item):
        """Check to see if either Parameter or SMIRKS is contained in parameter list.

        Parameters
        ----------
        item : str
            SMIRKS of item in this ParameterList
        """
        if isinstance(item, str):
            # Special case for SMIRKS strings
            if item in [result.smirks for result in self]:
                return True
        # Fall back to traditional access
        return list.__contains__(self, item)

    def to_list(self, discard_cosmetic_attributes=True):
        """
        Render this ParameterList to a normal list, serializing each ParameterType object in it to dict.

        Parameters
        ----------

        discard_cosmetic_attributes : bool, optional. Default = True
            Whether to discard non-spec attributes of each ParameterType object.

        Returns
        -------
        parameter_list : List[dict]
            A serialized representation of a ParameterList, with each ParameterType it contains converted to dict.
        """
        parameter_list = list()

        for parameter in self:
            parameter_dict = parameter.to_dict(
                discard_cosmetic_attributes=discard_cosmetic_attributes
            )
            parameter_list.append(parameter_dict)

        return parameter_list


# TODO: Rename to better reflect role as parameter base class?
class ParameterType(_ParameterAttributeHandler):
    """
    Base class for SMIRNOFF parameter types.

    This base class provides utilities to create new parameter types. See
    the below for examples of how to do this.

    .. warning :: This API is experimental and subject to change.

    Attributes
    ----------
    smirks : str
        The SMIRKS pattern that this parameter matches.
    id : str or None
        An optional identifier for the parameter.
    parent_id : str or None
        Optionally, the identifier of the parameter of which this parameter
        is a specialization.

    See Also
    --------
    ParameterAttribute
    IndexedParameterAttribute

    Examples
    --------

    This class allows to define new parameter types by just listing its
    attributes. In the example below, ``_VALENCE_TYPE`` AND ``_ELEMENT_NAME``
    are used for the validation of the SMIRKS pattern associated to the
    parameter and the automatic serialization/deserialization into a ``dict``.

    >>> class MyBondParameter(ParameterType):
    ...     _VALENCE_TYPE = 'Bond'
    ...     _ELEMENT_NAME = 'Bond'
    ...     length = ParameterAttribute(unit=unit.angstrom)
    ...     k = ParameterAttribute(unit=unit.kilocalorie_per_mole / unit.angstrom**2)
    ...

    The parameter automatically inherits the required smirks attribute
    from ``ParameterType``. Associating a ``unit`` to a ``ParameterAttribute``
    cause the attribute to accept only values in compatible units and to
    parse string expressions.

    >>> my_par = MyBondParameter(
    ...     smirks='[*:1]-[*:2]',
    ...     length='1.01 * angstrom',
    ...     k=5 * unit.kilocalorie_per_mole / unit.angstrom**2
    ... )
    >>> my_par.length
    Quantity(value=1.01, unit=angstrom)
    >>> my_par.k = 3.0 * unit.gram
    Traceback (most recent call last):
    ...
    openforcefield.utils.utils.IncompatibleUnitError: k=3.0 g should have units of kilocalorie/(angstrom**2*mole)

    Each attribute can be made optional by specifying a default value,
    and you can attach a converter function by passing a callable as an
    argument or through the decorator syntax.

    >>> class MyParameterType(ParameterType):
    ...     _VALENCE_TYPE = 'Atom'
    ...     _ELEMENT_NAME = 'Atom'
    ...
    ...     attr_optional = ParameterAttribute(default=2)
    ...     attr_all_to_float = ParameterAttribute(converter=float)
    ...     attr_int_to_float = ParameterAttribute()
    ...
    ...     @attr_int_to_float.converter
    ...     def attr_int_to_float(self, attr, value):
    ...         # This converter converts only integers to floats
    ...         # and raise an exception for the other types.
    ...         if isinstance(value, int):
    ...             return float(value)
    ...         elif not isinstance(value, float):
    ...             raise TypeError(f"Cannot convert '{value}' to float")
    ...         return value
    ...
    >>> my_par = MyParameterType(smirks='[*:1]', attr_all_to_float='3.0', attr_int_to_float=1)
    >>> my_par.attr_optional
    2
    >>> my_par.attr_all_to_float
    3.0
    >>> my_par.attr_int_to_float
    1.0

    The float() function can convert strings to integers, but our custom
    converter forbids it

    >>> my_par.attr_all_to_float = '2.0'
    >>> my_par.attr_int_to_float = '4.0'
    Traceback (most recent call last):
    ...
    TypeError: Cannot convert '4.0' to float

    Parameter attributes that can be indexed can be handled with the
    ``IndexedParameterAttribute``. These support unit validation and
    converters exactly as ``ParameterAttribute``s, but the validation/conversion
    is performed for each indexed attribute.

    >>> class MyTorsionType(ParameterType):
    ...     _VALENCE_TYPE = 'ProperTorsion'
    ...     _ELEMENT_NAME = 'Proper'
    ...     periodicity = IndexedParameterAttribute(converter=int)
    ...     k = IndexedParameterAttribute(unit=unit.kilocalorie_per_mole)
    ...
    >>> my_par = MyTorsionType(
    ...     smirks='[*:1]-[*:2]-[*:3]-[*:4]',
    ...     periodicity1=2,
    ...     k1=5 * unit.kilocalorie_per_mole,
    ...     periodicity2='3',
    ...     k2=6 * unit.kilocalorie_per_mole,
    ... )
    >>> my_par.periodicity
    [2, 3]

    Indexed attributes, can be accessed both as a list or as their indexed
    parameter name.

    >>> my_par.periodicity2 = 6
    >>> my_par.periodicity[0] = 1
    >>> my_par.periodicity
    [1, 6]

    """

    # ChemicalEnvironment valence type string expected by SMARTS string for this Handler
    _VALENCE_TYPE = None
    # The string mapping to this ParameterType in a SMIRNOFF data source
    _ELEMENT_NAME = None

    # Parameter attributes shared among all parameter types.
    smirks = ParameterAttribute()
    id = ParameterAttribute(default=None)
    parent_id = ParameterAttribute(default=None)

    @smirks.converter
    def smirks(self, attr, smirks):
        # Validate the SMIRKS string to ensure it matches the expected
        # parameter type, raising an exception if it is invalid or doesn't
        # tag a valid set of atoms.

        # TODO: Add check to make sure we can't make tree non-hierarchical
        #       This would require parameter type knows which ParameterList it belongs to
        ChemicalEnvironment.validate_smirks(smirks, validate_valence_type=True)
        return smirks

    def __init__(self, smirks, allow_cosmetic_attributes=False, **kwargs):
        """
        Create a ParameterType.

        Parameters
        ----------
        smirks : str
            The SMIRKS match for the provided parameter type.
        allow_cosmetic_attributes : bool optional. Default = False
            Whether to permit non-spec kwargs ("cosmetic attributes"). If True, non-spec kwargs will be stored as
            an attribute of this parameter which can be accessed and written out. Otherwise an exception will
            be raised.

        """
        # This is just to make smirks a required positional argument.
        kwargs["smirks"] = smirks
        super().__init__(allow_cosmetic_attributes=allow_cosmetic_attributes, **kwargs)

    def __repr__(self):
        ret_str = "<{} with ".format(self.__class__.__name__)
        for attr, val in self.to_dict().items():
            ret_str += f"{attr}: {val}  "
        ret_str += ">"
        return ret_str


# ======================================================================
# PARAMETER HANDLERS
#
# The following classes are Handlers that know how to create Force
# subclasses and add them to a System that is being created. Each Handler
# class must define three methods:
# 1) a constructor which takes as input hierarchical dictionaries of data
#    conformant to the SMIRNOFF spec;
# 2) a create_force() method that constructs the Force object and adds it
#    to the System; and
# 3) a labelForce() method that provides access to which terms are applied
#    to which atoms in specified mols.
# ======================================================================

# TODO: Should we have a parameter handler registry?


class ParameterHandler(_ParameterAttributeHandler):
    """Base class for parameter handlers.

    Parameter handlers are configured with some global parameters for a
    given section. They may also contain a :class:`ParameterList` populated
    with :class:`ParameterType` objects if they are responsible for assigning
    SMIRKS-based parameters.

    .. warning

       Parameter handler objects can only belong to a single :class:`ForceField` object.
       If you need to create a copy to attach to a different :class:`ForceField` object,
       use ``create_copy()``.

    .. warning :: This API is experimental and subject to change.

    """

    _TAGNAME = None  # str of section type handled by this ParameterHandler (XML element name for SMIRNOFF XML representation)
    _INFOTYPE = None  # container class with type information that will be stored in self._parameters
    _OPENMMTYPE = None  # OpenMM Force class (or None if no equivalent)
    _DEPENDENCIES = (
        None  # list of ParameterHandler classes that must precede this, or None
    )

    _KWARGS = []  # Kwargs to catch when create_force is called
    _SMIRNOFF_VERSION_INTRODUCED = (
        0.0  # the earliest version of SMIRNOFF spec that supports this ParameterHandler
    )
    _SMIRNOFF_VERSION_DEPRECATED = (
        None  # if deprecated, the first SMIRNOFF version number it is no longer used
    )
    _MIN_SUPPORTED_SECTION_VERSION = 0.3
    _MAX_SUPPORTED_SECTION_VERSION = 0.3

    version = ParameterAttribute()

    @version.converter
    def version(self, attr, new_version):
        """
        Raise a parsing exception if the given section version is unsupported.

        Raises
        ------
        SMIRNOFFVersionError if an incompatible version is passed in.

        """
        import packaging.version
        from openforcefield.typing.engines.smirnoff import SMIRNOFFVersionError

        # Use PEP-440 compliant version number comparison, if requested
        if (
            packaging.version.parse(str(new_version))
            > packaging.version.parse(str(self._MAX_SUPPORTED_SECTION_VERSION))
        ) or (
            packaging.version.parse(str(new_version))
            < packaging.version.parse(str(self._MIN_SUPPORTED_SECTION_VERSION))
        ):
            raise SMIRNOFFVersionError(
                f"SMIRNOFF offxml file was written with version {new_version}, but this version "
                f"of ForceField only supports version {self._MIN_SUPPORTED_SECTION_VERSION} "
                f"to version {self._MAX_SUPPORTED_SECTION_VERSION}"
            )
        return new_version

    def __init__(
        self, allow_cosmetic_attributes=False, skip_version_check=False, **kwargs
    ):
        """
        Initialize a ParameterHandler, optionally with a list of parameters and other kwargs.

        Parameters
        ----------
        allow_cosmetic_attributes : bool, optional. Default = False
            Whether to permit non-spec kwargs. If True, non-spec kwargs will be stored as attributes of this object
            and can be accessed and modified. Otherwise an exception will be raised if a non-spec kwarg is encountered.
        skip_version_check: bool, optional. Default = False
            If False, the SMIRNOFF section version will not be checked, and the ParameterHandler will be initialized
            with version set to _MAX_SUPPORTED_SECTION_VERSION.
        **kwargs : dict
            The dict representation of the SMIRNOFF data source

        """
        # Skip version check if requested.
        if "version" not in kwargs:
            if skip_version_check:
                kwargs["version"] = self._MAX_SUPPORTED_SECTION_VERSION
            else:
                raise SMIRNOFFSpecError(
                    f"Missing version while trying to construct {self.__class__}. "
                    f"0.3 SMIRNOFF spec requires each parameter section to have its own version."
                )

        # List of ParameterType objects (also behaves like an OrderedDict where keys are SMARTS).
        self._parameters = ParameterList()

        # Initialize ParameterAttributes and cosmetic attributes.
        super().__init__(allow_cosmetic_attributes=allow_cosmetic_attributes, **kwargs)

    def _add_parameters(self, section_dict, allow_cosmetic_attributes=False):
        """
        Extend the ParameterList in this ParameterHandler using a SMIRNOFF data source.

        Parameters
        ----------
        section_dict : dict
            The dict representation of a SMIRNOFF data source containing parameters to att to this ParameterHandler
        allow_cosmetic_attributes : bool, optional. Default = False
            Whether to allow non-spec fields in section_dict. If True, non-spec kwargs will be stored as an
            attribute of the parameter. If False, non-spec kwargs will raise an exception.

        """
        unitless_kwargs, attached_units = extract_serialized_units_from_dict(
            section_dict
        )
        smirnoff_data = attach_units(unitless_kwargs, attached_units)

        element_name = None
        if self._INFOTYPE is not None:
            element_name = self._INFOTYPE._ELEMENT_NAME

        for key, val in smirnoff_data.items():
            # Skip sections that aren't the parameter list
            if key != element_name:
                continue
            # If there are multiple parameters, this will be a list. If there's just one, make it a list
            if not (isinstance(val, list)):
                val = [val]
            # If we're reading the parameter list, iterate through and attach units to
            # each parameter_dict, then use it to initialize a ParameterType
            for unitless_param_dict in val:
                param_dict = attach_units(unitless_param_dict, attached_units)
                new_parameter = self._INFOTYPE(
                    **param_dict, allow_cosmetic_attributes=allow_cosmetic_attributes
                )
                self._parameters.append(new_parameter)

    @property
    def parameters(self):
        """The ParameterList that holds this ParameterHandler's parameter objects"""
        return self._parameters

    @property
    def TAGNAME(self):
        """
        The name of this ParameterHandler corresponding to the SMIRNOFF tag name

        Returns
        -------
        handler_name : str
            The name of this parameter handler

        """
        return self._TAGNAME

    # TODO: Do we need to return these, or can we handle this internally
    @property
    def known_kwargs(self):
        """List of kwargs that can be parsed by the function.
        """
        # TODO: Should we use introspection to inspect the function signature instead?
        return set(self._KWARGS)

    def check_handler_compatibility(self, handler_kwargs):
        """
        Checks if a set of kwargs used to create a ParameterHandler are compatible with this ParameterHandler. This is
        called if a second handler is attempted to be initialized for the same tag.

        Parameters
        ----------
        handler_kwargs : dict
            The kwargs that would be used to construct

        Raises
        ------
        IncompatibleParameterError if handler_kwargs are incompatible with existing parameters.
        """
        pass

    # TODO: Can we ensure SMIRKS and other parameters remain valid after manipulation?
    def add_parameter(
        self, parameter_kwargs=None, parameter=None, after=None, before=None
    ):
        """Add a parameter to the forcefield, ensuring all parameters are valid.

        Parameters
        ----------
        parameter_kwargs: dict, optional
            The kwargs to pass to the ParameterHandler.INFOTYPE (a ParameterType) constructor
        parameter: ParameterType, optional
            A ParameterType to add to the ParameterHandler
        after : str or int, optional
            The SMIRKS pattern (if str) or index (if int) of the parameter directly before where
            the new parameter will be added
        before : str, optional
            The SMIRKS pattern (if str) or index (if int) of the parameter directly after where
            the new parameter will be added

        Note that one of (parameter_kwargs, parameter) must be specified
        Note that when `before` and `after` are both None, the new parameter will be appended
            to the END of the parameter list.
        Note that when `before` and `after` are both specified, the new parameter
            will be added immediately after the parameter matching the `after` pattern or index.

        Examples
        --------

        Add a ParameterType to an existing ParameterList at a specified position.

        Given an existing parameter handler and a new parameter to add to it:

        >>> from simtk import unit
        >>> bh = BondHandler(skip_version_check=True)
        >>> length = 1.5 * unit.angstrom
        >>> k = 100 * unit.kilocalorie_per_mole / unit.angstrom ** 2
        >>> bh.add_parameter({'smirks': '[*:1]-[*:2]', 'length': length, 'k': k, 'id': 'b1'})
        >>> bh.add_parameter({'smirks': '[*:1]=[*:2]', 'length': length, 'k': k, 'id': 'b2'})
        >>> bh.add_parameter({'smirks': '[*:1]#[*:2]', 'length': length, 'k': k, 'id': 'b3'})
        >>> [p.id for p in bh.parameters]
        ['b1', 'b2', 'b3']

        >>> param = {'smirks': '[#1:1]-[#6:2]', 'length': length, 'k': k, 'id': 'b4'}

        Add a new parameter immediately after the parameter with the smirks '[*:1]=[*:2]'

        >>> bh.add_parameter(param, after='[*:1]=[*:2]')
        >>> [p.id for p in bh.parameters]
        ['b1', 'b2', 'b4', 'b3']
        """
        for val in [before, after]:
            if val and not isinstance(val, (str, int)):
                raise TypeError

        # If a dict was passed, construct it; if a ParameterType was passed, do nothing
        if parameter_kwargs:
            new_parameter = self._INFOTYPE(**parameter_kwargs)
        elif parameter:
            new_parameter = parameter
        else:
            raise ValueError("One of (parameter, parameter_kwargs) must be specified")

        if new_parameter.smirks in [p.smirks for p in self._parameters]:
            msg = f"A parameter SMIRKS pattern {val} already exists."
            raise DuplicateParameterError(msg)

        if before is not None:
            if isinstance(before, str):
                before_index = self._parameters.index(before)
            elif isinstance(before, int):
                before_index = before

        if after is not None:
            if isinstance(after, str):
                after_index = self._parameters.index(after)
            elif isinstance(after, int):
                after_index = after

        if None not in (before, after):
            if after_index > before_index:
                raise ValueError("before arg must be before after arg")

        if after is not None:
            self._parameters.insert(after_index + 1, new_parameter)
        elif before is not None:
            self._parameters.insert(before_index, new_parameter)
        else:
            self._parameters.append(new_parameter)

    def get_parameter(self, parameter_attrs):
        """
        Return the parameters in this ParameterHandler that match the parameter_attrs argument.
        When multiple attrs are passed, parameters that have any (not all) matching attributes
        are returned.

        Parameters
        ----------
        parameter_attrs : dict of {attr: value}
            The attrs mapped to desired values (for example {"smirks": "[*:1]~[#16:2]=,:[#6:3]~[*:4]", "id": "t105"} )

        Returns
        -------
        params : list of ParameterType objects
            A list of matching ParameterType objects

        Examples
        --------

        Create a parameter handler and populate it with some data.

        >>> from simtk import unit
        >>> handler = BondHandler(skip_version_check=True)
        >>> handler.add_parameter(
        ...     {
        ...         'smirks': '[*:1]-[*:2]',
        ...         'length': 1*unit.angstrom,
        ...         'k': 10*unit.kilocalorie_per_mole/unit.angstrom**2,
        ...     }
        ... )

        Look up, from this handler, all parameters matching some SMIRKS pattern

        >>> handler.get_parameter({'smirks': '[*:1]-[*:2]'})
        [<BondType with smirks: [*:1]-[*:2]  length: 1 A  k: 10 kcal/(A**2 mol)  >]

        """
        params = list()
        for attr, value in parameter_attrs.items():
            for param in self.parameters:
                if param in params:
                    continue
                # TODO: Cleaner accessing of cosmetic attributes
                # See issue #338
                if param.attribute_is_cosmetic(attr):
                    attr = "_" + attr
                if hasattr(param, attr):
                    if getattr(param, attr) == value:
                        params.append(param)
        return params

    class _Match:
        """Represents a ParameterType which has been matched to
        a given chemical environment.
        """

        @property
        def parameter_type(self):
            """ParameterType: The matched parameter type."""
            return self._parameter_type

        @property
        def environment_match(self):
            """Topology._ChemicalEnvironmentMatch: The environment which matched the type."""
            return self._environment_match

        def __init__(self, parameter_type, environment_match):
            """Constructs a new ParameterHandlerMatch object.

            Parameters
            ----------
            parameter_type: ParameterType
                The matched parameter type.
            environment_match: Topology._ChemicalEnvironmentMatch
                The environment which matched the type.
            """
            self._parameter_type = parameter_type
            self._environment_match = environment_match

    def find_matches(self, entity):
        """Find the elements of the topology/molecule matched by a parameter type.

        Parameters
        ----------
        entity : openforcefield.topology.Topology
            Topology to search.

        Returns
        ---------
        matches : ValenceDict[Tuple[int], ParameterHandler._Match]
            ``matches[particle_indices]`` is the ``ParameterType`` object
            matching the tuple of particle indices in ``entity``.
        """

        # TODO: Right now, this method is only ever called with an entity that is a Topoogy.
        #  Should we reduce its scope and have a check here to make sure entity is a Topology?
        return self._find_matches(entity)

    def _find_matches(self, entity, transformed_dict_cls=ValenceDict):
        """Implement find_matches() and allow using a difference valence dictionary.

        Parameters
        ----------
        entity : openforcefield.topology.Topology
            Topology to search.
        transformed_dict_cls: class
            The type of dictionary to store the matches in. This
            will determine how groups of atom indices are stored
            and accessed (e.g for angles indices should be 0-1-2
            and not 2-1-0).

        Returns
        ---------
        matches : `transformed_dict_cls` of ParameterHandlerMatch
            ``matches[particle_indices]`` is the ``ParameterType`` object
            matching the tuple of particle indices in ``entity``.
        """
        logger.debug("Finding matches for {}".format(self.__class__.__name__))

        matches = transformed_dict_cls()

        # TODO: There are probably performance gains to be had here
        #       by performing this loop in reverse order, and breaking early once
        #       all environments have been matched.
        for parameter_type in self._parameters:
            matches_for_this_type = {}

            for environment_match in entity.chemical_environment_matches(
                parameter_type.smirks
            ):
                # Update the matches for this parameter type.
                handler_match = self._Match(parameter_type, environment_match)
                matches_for_this_type[
                    environment_match.topology_atom_indices
                ] = handler_match

            # Update matches of all parameter types.
            matches.update(matches_for_this_type)

            logger.debug(
                "{:64} : {:8} matches".format(
                    parameter_type.smirks, len(matches_for_this_type)
                )
            )

        logger.debug("{} matches identified".format(len(matches)))
        return matches

    @staticmethod
    def _assert_correct_connectivity(match, expected_connectivity=None):
        """A more performant version of the `topology.assert_bonded` method
        to ensure that the results of `_find_matches` are valid.

        Raises
        ------
        ValueError
            Raise an exception when the atoms in the match don't have
            the correct connectivity.

        Parameters
        ----------
        match: ParameterHandler._Match
            The match found by `_find_matches`
        connectivity: list of tuple of int, optional
            The expected connectivity of the match (e.g. for a torsion
            expected_connectivity=[(0, 1), (1, 2), (2, 3)]). If `None`,
            a connectivity of [(0, 1), ... (n - 1, n)] is assumed.
        """

        # I'm not 100% sure this is really necessary... but this should do
        # the same checks as the more costly assert_bonded method in the
        # ParameterHandler.create_force methods.
        if expected_connectivity is None:
            return

        reference_molecule = match.environment_match.reference_molecule

        for connectivity in expected_connectivity:

            atom_i = match.environment_match.reference_atom_indices[connectivity[0]]
            atom_j = match.environment_match.reference_atom_indices[connectivity[1]]

            reference_molecule.get_bond_between(atom_i, atom_j)

    def assign_parameters(self, topology, system):
        """Assign parameters for the given Topology to the specified System object.

        Parameters
        ----------
        topology : openforcefield.topology.Topology
            The Topology for which parameters are to be assigned.
            Either a new Force will be created or parameters will be appended to an existing Force.
        system : simtk.openmm.System
            The OpenMM System object to add the Force (or append new parameters) to.
        """
        pass

    def postprocess_system(self, topology, system, **kwargs):
        """Allow the force to perform a a final post-processing pass on the System following parameter assignment, if needed.

        Parameters
        ----------
        topology : openforcefield.topology.Topology
            The Topology for which parameters are to be assigned.
            Either a new Force will be created or parameters will be appended to an existing Force.
        system : simtk.openmm.System
            The OpenMM System object to add the Force (or append new parameters) to.
        """
        pass

    def to_dict(self, discard_cosmetic_attributes=False):
        """
        Convert this ParameterHandler to an OrderedDict, compliant with the SMIRNOFF data spec.

        Parameters
        ----------
        discard_cosmetic_attributes : bool, optional. Default = False.
            Whether to discard non-spec parameter and header attributes in this ParameterHandler.

        Returns
        -------
        smirnoff_data : OrderedDict
            SMIRNOFF-spec compliant representation of this ParameterHandler and its internal ParameterList.

        """
        smirnoff_data = OrderedDict()

        # Populate parameter list
        parameter_list = self._parameters.to_list(
            discard_cosmetic_attributes=discard_cosmetic_attributes
        )

        # NOTE: This assumes that a ParameterHandler will have just one homogenous ParameterList under it
        if self._INFOTYPE is not None:
            # smirnoff_data[self._INFOTYPE._ELEMENT_NAME] = unitless_parameter_list
            smirnoff_data[self._INFOTYPE._ELEMENT_NAME] = parameter_list

        # Collect parameter and cosmetic attributes.
        header_attribute_dict = super().to_dict(
            discard_cosmetic_attributes=discard_cosmetic_attributes
        )
        smirnoff_data.update(header_attribute_dict)

        return smirnoff_data

    # -------------------------------
    # Utilities for children classes.
    # -------------------------------

    @classmethod
    def _check_all_valence_terms_assigned(
        cls,
        assigned_terms,
        valence_terms,
        exception_cls=UnassignedValenceParameterException,
    ):
        """Check that all valence terms have been assigned and print a user-friendly error message.

        Parameters
        ----------
        assigned_terms : ValenceDict
            Atom index tuples defining added valence terms.
        valence_terms : Iterable[TopologyAtom] or Iterable[Iterable[TopologyAtom]]
            Atom or atom tuples defining topological valence terms.
        exception_cls : UnassignedValenceParameterException
            A specific exception class to raise to allow catching only specific
            types of errors.

        """
        from openforcefield.topology import TopologyAtom

        # Provided there are no duplicates in either list,
        # or something weird like a bond has been added to
        # a torsions list - this should work just fine I think.
        # If we expect either of those assumptions to be incorrect,
        # (i.e len(not_found_terms) > 0) we have bigger issues
        # in the code and should be catching those cases elsewhere!
        # The fact that we graph match all topol molecules to ref
        # molecules should avoid the len(not_found_terms) > 0 case.

        if len(assigned_terms) == len(valence_terms):
            return

        # Convert the valence term to a valence dictionary to make sure
        # the order of atom indices doesn't matter for comparison.
        valence_terms_dict = assigned_terms.__class__()
        for atoms in valence_terms:
            try:
                # valence_terms is a list of TopologyAtom tuples.
                atom_indices = (a.topology_particle_index for a in atoms)
            except TypeError:
                # valence_terms is a list of TopologyAtom.
                atom_indices = (atoms.topology_particle_index,)
            valence_terms_dict[atom_indices] = atoms

        # Check that both valence dictionaries have the same keys (i.e. terms).
        assigned_terms_set = set(assigned_terms.keys())
        valence_terms_set = set(valence_terms_dict.keys())
        unassigned_terms = valence_terms_set.difference(assigned_terms_set)
        not_found_terms = assigned_terms_set.difference(valence_terms_set)

        # Raise an error if there are unassigned terms.
        err_msg = ""

        if len(unassigned_terms) > 0:

            unassigned_topology_atom_tuples = []

            # Gain access to the relevant topology
            if type(valence_terms[0]) is TopologyAtom:
                topology = valence_terms[0].topology_molecule.topology
            else:
                topology = valence_terms[0][0].topology_molecule.topology
            unassigned_str = ""
            for unassigned_tuple in unassigned_terms:
                unassigned_str += "\n- Topology indices " + str(unassigned_tuple)
                unassigned_str += ": names and elements "

                unassigned_topology_atoms = []

                # Pull and add additional helpful info on missing terms
                for atom_idx in unassigned_tuple:
                    topology_atom = topology.atom(atom_idx)
                    unassigned_topology_atoms.append(topology_atom)
                    unassigned_str += f"({topology_atom.atom.name} {topology_atom.atom.element.symbol}), "
                unassigned_topology_atom_tuples.append(tuple(unassigned_topology_atoms))
            err_msg += (
                "{parameter_handler} was not able to find parameters for the following valence terms:\n"
                "{unassigned_str}"
            ).format(parameter_handler=cls.__name__, unassigned_str=unassigned_str)
        if len(not_found_terms) > 0:
            if err_msg != "":
                err_msg += "\n"
            not_found_str = "\n- ".join([str(x) for x in not_found_terms])
            err_msg += (
                "{parameter_handler} assigned terms that were not found in the topology:\n"
                "- {not_found_str}"
            ).format(parameter_handler=cls.__name__, not_found_str=not_found_str)
        if err_msg != "":
            err_msg += "\n"
            exception = exception_cls(err_msg)
            exception.unassigned_topology_atom_tuples = unassigned_topology_atom_tuples
            exception.handler_class = cls
            raise exception

    def _check_attributes_are_equal(
        self, other, identical_attrs=(), tolerance_attrs=(), tolerance=1e-6
    ):
        """Utility function to check that the given attributes of the two handlers are equal.

        Parameters
        ----------
        identical_attrs : List[str]
            Names of the parameters that must be checked with the equality operator.
        tolerance_attrs : List[str]
            Names of the parameters that must be equal up to a tolerance.
        tolerance : float
            The absolute tolerance used to compare the parameters.
        """

        def get_unitless_values(attr):
            this_val = getattr(self, attr)
            other_val = getattr(other, attr)
            # Strip quantities of their units before comparison.
            try:
                u = this_val.unit
            except AttributeError:
                return this_val, other_val
            return this_val / u, other_val / u

        for attr in identical_attrs:
            this_val, other_val = get_unitless_values(attr)

            if this_val != other_val:
                raise IncompatibleParameterError(
                    "{} values are not identical. "
                    "(handler value: {}, incompatible value: {}".format(
                        attr, this_val, other_val
                    )
                )

        for attr in tolerance_attrs:
            this_val, other_val = get_unitless_values(attr)
            if abs(this_val - other_val) > tolerance:
                raise IncompatibleParameterError(
                    "Difference between '{}' values is beyond allowed tolerance {}. "
                    "(handler value: {}, incompatible value: {}".format(
                        attr, tolerance, this_val, other_val
                    )
                )


# =============================================================================================


class ConstraintHandler(ParameterHandler):
    """Handle SMIRNOFF ``<Constraints>`` tags

    ``ConstraintHandler`` must be applied before ``BondHandler`` and ``AngleHandler``,
    since those classes add constraints for which equilibrium geometries are needed from those tags.

    .. warning :: This API is experimental and subject to change.
    """

    class ConstraintType(ParameterType):
        """A SMIRNOFF constraint type

        .. warning :: This API is experimental and subject to change.
        """

        _VALENCE_TYPE = "Bond"
        _ELEMENT_NAME = "Constraint"

        distance = ParameterAttribute(default=None, unit=unit.angstrom)

    _TAGNAME = "Constraints"
    _INFOTYPE = ConstraintType
    _OPENMMTYPE = None  # don't create a corresponding OpenMM Force class

    def create_force(self, system, topology, **kwargs):
        constraint_matches = self.find_matches(topology)
        for (atoms, constraint_match) in constraint_matches.items():
            # Update constrained atom pairs in topology
            # topology.add_constraint(*atoms, constraint.distance)
            # If a distance is specified (constraint.distance != True), add the constraint here.
            # Otherwise, the equilibrium bond length will be used to constrain the atoms in HarmonicBondHandler
            constraint = constraint_match.parameter_type

            if constraint.distance is None:
                topology.add_constraint(*atoms, True)
            else:
                system.addConstraint(*atoms, constraint.distance)
                topology.add_constraint(*atoms, constraint.distance)


# =============================================================================================


class BondHandler(ParameterHandler):
    """Handle SMIRNOFF ``<Bonds>`` tags

    .. warning :: This API is experimental and subject to change.
    """

    class BondType(ParameterType):
        """A SMIRNOFF bond type

        .. warning :: This API is experimental and subject to change.
        """

        # ChemicalEnvironment valence type string expected by SMARTS string for this Handler
        _VALENCE_TYPE = "Bond"
        _ELEMENT_NAME = "Bond"

        # These attributes may be indexed (by integer bond order) if fractional bond orders are used.
        length = ParameterAttribute(unit=unit.angstrom)
        k = ParameterAttribute(unit=unit.kilocalorie_per_mole / unit.angstrom ** 2)

    _TAGNAME = "Bonds"  # SMIRNOFF tag name to process
    _INFOTYPE = BondType  # class to hold force type info
    _OPENMMTYPE = openmm.HarmonicBondForce  # OpenMM force class to create
    _DEPENDENCIES = [ConstraintHandler]  # ConstraintHandler must be executed first

    potential = ParameterAttribute(default="harmonic")
    fractional_bondorder_method = ParameterAttribute(default=None)
    fractional_bondorder_interpolation = ParameterAttribute(default="linear")

    def check_handler_compatibility(self, other_handler):
        """
        Checks whether this ParameterHandler encodes compatible physics as another ParameterHandler. This is
        called if a second handler is attempted to be initialized for the same tag.

        Parameters
        ----------
        other_handler : a ParameterHandler object
            The handler to compare to.

        Raises
        ------
        IncompatibleParameterError if handler_kwargs are incompatible with existing parameters.
        """
        string_attrs_to_compare = [
            "potential",
            "fractional_bondorder_method",
            "fractional_bondorder_interpolation",
        ]
        self._check_attributes_are_equal(
            other_handler, identical_attrs=string_attrs_to_compare
        )

    def create_force(self, system, topology, **kwargs):
        # Create or retrieve existing OpenMM Force object
        # TODO: The commented line below should replace the system.getForce search
        # force = super(BondHandler, self).create_force(system, topology, **kwargs)
        existing = [system.getForce(i) for i in range(system.getNumForces())]
        existing = [f for f in existing if type(f) == self._OPENMMTYPE]
        if len(existing) == 0:
            force = self._OPENMMTYPE()
            system.addForce(force)
        else:
            force = existing[0]

        # Add all bonds to the system.
        bond_matches = self.find_matches(topology)

        skipped_constrained_bonds = (
            0  # keep track of how many bonds were constrained (and hence skipped)
        )
        for (topology_atom_indices, bond_match) in bond_matches.items():
            # Get corresponding particle indices in Topology
            # particle_indices = tuple([ atom.particle_index for atom in atoms ])

            # Ensure atoms are actually bonded correct pattern in Topology
            self._assert_correct_connectivity(bond_match)
            # topology.assert_bonded(atoms[0], atoms[1])
            bond_params = bond_match.parameter_type
            match = bond_match.environment_match

            # Compute equilibrium bond length and spring constant.
            bond = match.reference_molecule.get_bond_between(
                *match.reference_atom_indices
            )

            if hasattr(bond_params, "k_bondorder1"):
                raise NotImplementedError(
                    "Partial bondorder treatment is not implemented for bonds."
                )

                # Interpolate using fractional bond orders
                # TODO: Do we really want to allow per-bond specification of interpolation schemes?
                # order = bond.fractional_bond_order
                # if self.fractional_bondorder_interpolation == 'interpolate-linear':
                #    k = bond_params.k[0] + (bond_params.k[1] - bond_params.k[0]) * (order - 1.)
                #    length = bond_params.length[0] + (
                #        bond_params.length[1] - bond_params.length[0]) * (order - 1.)
                # else:
                #    raise Exception(
                #        "Partial bondorder treatment {} is not implemented.".
                #        format(self.fractional_bondorder_method))
            else:
                [k, length] = [bond_params.k, bond_params.length]

            is_constrained = topology.is_constrained(*topology_atom_indices)

            # Handle constraints.
            if is_constrained:
                # Atom pair is constrained; we don't need to add a bond term.
                skipped_constrained_bonds += 1
                # Check if we need to add the constraint here to the equilibrium bond length.
                if is_constrained is True:
                    # Mark that we have now assigned a specific constraint distance to this constraint.
                    topology.add_constraint(*topology_atom_indices, length)
                    # Add the constraint to the System.
                    system.addConstraint(*topology_atom_indices, length)
                    # system.addConstraint(*particle_indices, length)
                continue

            # Add harmonic bond to HarmonicBondForce
            force.addBond(*topology_atom_indices, length, k)

        logger.info(
            "{} bonds added ({} skipped due to constraints)".format(
                len(bond_matches) - skipped_constrained_bonds, skipped_constrained_bonds
            )
        )

        # Check that no topological bonds are missing force parameters.
        valence_terms = [list(b.atoms) for b in topology.topology_bonds]
        self._check_all_valence_terms_assigned(
            assigned_terms=bond_matches,
            valence_terms=valence_terms,
            exception_cls=UnassignedBondParameterException,
        )


# =============================================================================================


class AngleHandler(ParameterHandler):
    """Handle SMIRNOFF ``<AngleForce>`` tags

    .. warning :: This API is experimental and subject to change.
    """

    class AngleType(ParameterType):
        """A SMIRNOFF angle type.

        .. warning :: This API is experimental and subject to change.
        """

        _VALENCE_TYPE = "Angle"  # ChemicalEnvironment valence type string expected by SMARTS string for this Handler
        _ELEMENT_NAME = "Angle"

        angle = ParameterAttribute(unit=unit.degree)
        k = ParameterAttribute(unit=unit.kilocalorie_per_mole / unit.degree ** 2)

    _TAGNAME = "Angles"  # SMIRNOFF tag name to process
    _INFOTYPE = AngleType  # class to hold force type info
    _OPENMMTYPE = openmm.HarmonicAngleForce  # OpenMM force class to create
    _DEPENDENCIES = [ConstraintHandler]  # ConstraintHandler must be executed first

    potential = ParameterAttribute(default="harmonic")

    def check_handler_compatibility(self, other_handler):
        """
        Checks whether this ParameterHandler encodes compatible physics as another ParameterHandler. This is
        called if a second handler is attempted to be initialized for the same tag.

        Parameters
        ----------
        other_handler : a ParameterHandler object
            The handler to compare to.

        Raises
        ------
        IncompatibleParameterError if handler_kwargs are incompatible with existing parameters.
        """
        string_attrs_to_compare = ["potential"]
        self._check_attributes_are_equal(
            other_handler, identical_attrs=string_attrs_to_compare
        )

    def create_force(self, system, topology, **kwargs):
        # force = super(AngleHandler, self).create_force(system, topology, **kwargs)
        existing = [system.getForce(i) for i in range(system.getNumForces())]
        existing = [f for f in existing if type(f) == self._OPENMMTYPE]
        if len(existing) == 0:
            force = self._OPENMMTYPE()
            system.addForce(force)
        else:
            force = existing[0]

        # Add all angles to the system.
        angle_matches = self.find_matches(topology)
        skipped_constrained_angles = (
            0  # keep track of how many angles were constrained (and hence skipped)
        )
        for (atoms, angle_match) in angle_matches.items():
            # Ensure atoms are actually bonded correct pattern in Topology
            # for (i, j) in [(0, 1), (1, 2)]:
            #     topology.assert_bonded(atoms[i], atoms[j])
            self._assert_correct_connectivity(angle_match)

            if (
                topology.is_constrained(atoms[0], atoms[1])
                and topology.is_constrained(atoms[1], atoms[2])
                and topology.is_constrained(atoms[0], atoms[2])
            ):
                # Angle is constrained; we don't need to add an angle term.
                skipped_constrained_angles += 1
                continue

            angle = angle_match.parameter_type
            force.addAngle(*atoms, angle.angle, angle.k)

        logger.info(
            "{} angles added ({} skipped due to constraints)".format(
                len(angle_matches) - skipped_constrained_angles,
                skipped_constrained_angles,
            )
        )

        # Check that no topological angles are missing force parameters
        self._check_all_valence_terms_assigned(
            assigned_terms=angle_matches,
            valence_terms=list(topology.angles),
            exception_cls=UnassignedAngleParameterException,
        )


# =============================================================================================

# TODO: This is technically a validator, not a converter, but ParameterAttribute doesn't support them yet (it'll be easy if we switch to use the attrs library).
def _allow_only(allowed_values):
    """A converter that checks the new value is only in a set.
    """
    allowed_values = frozenset(allowed_values)

    def _value_checker(instance, attr, new_value):
        # This statement means that, in the "SMIRNOFF Data Dict" format, the string "None"
        # and the Python None are the same thing
        if new_value == "None":
            new_value = None

        # Ensure that the new value is in the list of allowed values
        if new_value not in allowed_values:

            err_msg = (
                f"Attempted to set {instance.__class__.__name__}.{attr.name} "
                f"to {new_value}. Currently, only the following values "
                f"are supported: {sorted(allowed_values)}."
            )
            raise SMIRNOFFSpecError(err_msg)
        return new_value

    return _value_checker


# TODO: There's a lot of duplicated code in ProperTorsionHandler and ImproperTorsionHandler
class ProperTorsionHandler(ParameterHandler):
    """Handle SMIRNOFF ``<ProperTorsionForce>`` tags

    .. warning :: This API is experimental and subject to change.
    """

    class ProperTorsionType(ParameterType):
        """A SMIRNOFF torsion type for proper torsions.

        .. warning :: This API is experimental and subject to change.
        """

        _VALENCE_TYPE = "ProperTorsion"
        _ELEMENT_NAME = "Proper"

        periodicity = IndexedParameterAttribute(converter=int)
        phase = IndexedParameterAttribute(unit=unit.degree)
        k = IndexedParameterAttribute(default=None, unit=unit.kilocalorie_per_mole)
        idivf = IndexedParameterAttribute(default=None, converter=float)

        # fractional bond order params
        k_bondorder = IndexedMappedParameterAttribute(
            default=None, unit=unit.kilocalorie_per_mole
        )

    _TAGNAME = "ProperTorsions"  # SMIRNOFF tag name to process
    _KWARGS = ["partial_bond_orders_from_molecules"]
    _INFOTYPE = ProperTorsionType  # info type to store
    _OPENMMTYPE = openmm.PeriodicTorsionForce  # OpenMM force class to create

    potential = ParameterAttribute(
        default="k*(1+cos(periodicity*theta-phase))",
        converter=_allow_only(["k*(1+cos(periodicity*theta-phase))"]),
    )
    default_idivf = ParameterAttribute(default="auto")
    fractional_bondorder_method = ParameterAttribute(default="AM1-Wiberg")
    fractional_bondorder_interpolation = ParameterAttribute(default="linear")

    def check_handler_compatibility(self, other_handler):
        """
        Checks whether this ParameterHandler encodes compatible physics as another ParameterHandler. This is
        called if a second handler is attempted to be initialized for the same tag.

        Parameters
        ----------
        other_handler : a ParameterHandler object
            The handler to compare to.

        Raises
        ------
        IncompatibleParameterError if handler_kwargs are incompatible with existing parameters.
        """
        float_attrs_to_compare = []
        string_attrs_to_compare = [
            "potential",
            "fractional_bondorder_method",
            "fractional_bondorder_interpolation",
        ]

        if self.default_idivf == "auto":
            string_attrs_to_compare.append("default_idivf")
        else:
            float_attrs_to_compare.append("default_idivf")

        self._check_attributes_are_equal(
            other_handler,
            identical_attrs=string_attrs_to_compare,
            tolerance_attrs=float_attrs_to_compare,
        )

    def check_partial_bond_orders_from_molecules_duplicates(self, pb_mols):
        if len(set(map(Molecule.to_smiles, pb_mols))) < len(pb_mols):
            raise ValueError(
                "At least two user-provided fractional bond order "
                "molecules are isomorphic"
            )

    def assign_partial_bond_orders_from_molecules(self, topology, pbo_mols):

        # for each reference molecule in our topology, we'll walk through the provided partial bond order molecules
        # if we find a match, we'll apply the partial bond orders and skip to the next molecule
        for ref_mol in topology.reference_molecules:
            for pbo_mol in pbo_mols:
                # we are as stringent as we are in the ElectrostaticsHandler
                # TODO: figure out whether bond order matching is redundant with aromatic matching
                isomorphic, topology_atom_map = Molecule.are_isomorphic(
                    ref_mol,
                    pbo_mol,
                    return_atom_map=True,
                    aromatic_matching=True,
                    formal_charge_matching=True,
                    bond_order_matching=True,
                    atom_stereochemistry_matching=True,
                    bond_stereochemistry_matching=True,
                )

                # if matching, assign bond orders and skip to next molecule
                # first match wins
                if isomorphic:
                    # walk through bonds on reference molecule
                    for bond in ref_mol.bonds:
                        # use atom mapping to translate to pbo_molecule bond
                        pbo_bond = pbo_mol.get_bond_between(
                            topology_atom_map[bond.atom1_index],
                            topology_atom_map[bond.atom2_index],
                        )
                        # extract fractional bond order
                        # assign fractional bond order to reference molecule bond
                        if pbo_bond.fractional_bond_order is None:
                            raise ValueError(
                                f"Molecule '{ref_mol}' was requested to be parameterized "
                                f"with user-provided fractional bond orders from '{pbo_mol}', but not "
                                "all bonds were provided with `fractional_bond_order` specified"
                            )

                        bond.fractional_bond_order = pbo_bond.fractional_bond_order

                    break
                # not necessary, but explicit
                else:
                    continue

    def create_force(self, system, topology, **kwargs):
        # force = super(ProperTorsionHandler, self).create_force(system, topology, **kwargs)
        existing = [system.getForce(i) for i in range(system.getNumForces())]
        existing = [f for f in existing if type(f) == self._OPENMMTYPE]

        if len(existing) == 0:
            force = self._OPENMMTYPE()
            system.addForce(force)
        else:
            force = existing[0]

        # check whether any of the reference molecules in the topology
        # are in the partial_bond_orders_from_molecules list
        if "partial_bond_orders_from_molecules" in kwargs:
            # check whether molecules in the partial_bond_orders_from_molecules
            # list have any duplicates
            self.check_partial_bond_orders_from_molecules_duplicates(
                kwargs["partial_bond_orders_from_molecules"]
            )

            self.assign_partial_bond_orders_from_molecules(
                topology, kwargs["partial_bond_orders_from_molecules"]
            )

        # find all proper torsions for which we have parameters
        # operates on reference molecules in topology
        # but gives back matches for atoms for instance molecules
        torsion_matches = self.find_matches(topology)

        for (atom_indices, torsion_match) in torsion_matches.items():
            # Ensure atoms are actually bonded correct pattern in Topology
            # Currently does nothing
            self._assert_correct_connectivity(torsion_match)

            if torsion_match.parameter_type.k_bondorder is None:
                # TODO: add a check here that we have same number of terms for
                # `kX_bondorder*`, `periodicityX`, `phaseX`
                # only count a given `kX_bondorder*` once

                # assign torsion with no interpolation
                self._assign_torsion(atom_indices, torsion_match, force)
            else:
                # TODO: add a check here that we have same number of terms for
                # `kX_bondorder*`, `periodicityX`, `phaseX`
                # only count a given `kX_bondorder*` once

                # assign torsion with interpolation
                self._assign_fractional_bond_orders(
                    atom_indices, torsion_match, force, **kwargs
                )

        logger.info("{} torsions added".format(len(torsion_matches)))

        # Check that no topological torsions are missing force parameters

        # I can see the apeal of these kind of methods as an 'absolute' check
        # that things have gone well, but I think just making sure that the
        # reference molecule has been fully parametrised should have the same
        # effect! It would be good to eventually refactor things so that everything
        # is focused on the single unique molecules, and then simply just cloned
        # onto the system. It seems like John's proposed System object would do
        # exactly this.
        self._check_all_valence_terms_assigned(
            assigned_terms=torsion_matches,
            valence_terms=list(topology.propers),
            exception_cls=UnassignedProperTorsionParameterException,
        )

    def _assign_torsion(self, atom_indices, torsion_match, force):

        torsion_params = torsion_match.parameter_type

        for (periodicity, phase, k, idivf) in zip(
            torsion_params.periodicity,
            torsion_params.phase,
            torsion_params.k,
            torsion_params.idivf,
        ):

            if idivf == "auto":
                # TODO: Implement correct "auto" behavior
                raise NotImplementedError(
                    "The OpenForceField toolkit hasn't implemented "
                    "support for the torsion `idivf` value of 'auto'"
                )

            force.addTorsion(
                atom_indices[0],
                atom_indices[1],
                atom_indices[2],
                atom_indices[3],
                periodicity,
                phase,
                k / idivf,
            )

    def _assign_fractional_bond_orders(
        self, atom_indices, torsion_match, force, **kwargs
    ):
        from openforcefield.utils.toolkits import GLOBAL_TOOLKIT_REGISTRY

        torsion_params = torsion_match.parameter_type
        match = torsion_match.environment_match

        for (periodicity, phase, k_bondorder, idivf) in zip(
            torsion_params.periodicity,
            torsion_params.phase,
            torsion_params.k_bondorder,
            torsion_params.idivf,
        ):

            if len(k_bondorder) < 2:
                raise ValueError(
                    "At least 2 bond order values required for `k_bondorder`; "
                    "got {}".format(len(k_bondorder))
                )

            if idivf == "auto":
                # TODO: Implement correct "auto" behavior
                raise NotImplementedError(
                    "The OpenForceField toolkit hasn't implemented "
                    "support for the torsion `idivf` value of 'auto'"
                )

            # get central bond for reference molecule
            central_bond = match.reference_molecule.get_bond_between(
                match.reference_atom_indices[1], match.reference_atom_indices[2]
            )

            # if fractional bond order not calculated yet, we calculate it
            # should only happen once per reference molecule for which we care
            # about fractional bond interpolation
            # and not at all for reference molecules we don't
            if central_bond.fractional_bond_order is None:
                toolkit_registry = kwargs.get(
                    "toolkit_registry", GLOBAL_TOOLKIT_REGISTRY
                )
                match.reference_molecule.assign_fractional_bond_orders(
                    toolkit_registry=toolkit_registry,
                    use_conformers=match.reference_molecule.conformers,
                )

            # scale k based on the bondorder of the central bond
            if self.fractional_bondorder_interpolation == "linear":
                # we only interpolate on k
                k = self._linear_interpolate_k(
                    k_bondorder, central_bond.fractional_bond_order
                )
            else:
                raise Exception(
                    "Fractional bondorder treatment {} is not implemented.".format(
                        self.fractional_bondorder_method
                    )
                )

            # add a torsion with given parameters for topology atoms
            force.addTorsion(
                atom_indices[0],
                atom_indices[1],
                atom_indices[2],
                atom_indices[3],
                periodicity,
                phase,
                k / idivf,
            )

    @staticmethod
    def _linear_interpolate_k(k_bondorder, fractional_bond_order):

        # pre-empt case where no interpolation is necessary
        if fractional_bond_order in k_bondorder:
            return k_bondorder[fractional_bond_order]

        # TODO: error out for nonsensical fractional bond orders

        # find the nearest bond_order beneath our fractional value
        try:
            below = max(bo for bo in k_bondorder if bo < fractional_bond_order)
        except ValueError:
            below = None

        # find the nearest bond_order above our fractional value
        try:
            above = min(bo for bo in k_bondorder if bo > fractional_bond_order)
        except ValueError:
            above = None

        # handle case where we can clearly interpolate
        if (above is not None) and (below is not None):
            return k_bondorder[below] + (k_bondorder[above] - k_bondorder[below]) * (
                (fractional_bond_order - below) / (above - below)
            )

        # error if we can't hope to interpolate at all
        elif (above is None) and (below is None):
            raise NotImplementedError(
                f"Failed to find interpolation references for "
                f"`fractional bond order` '{fractional_bond_order}', "
                f"with `k_bond_order` '{k_bondorder}'"
            )

        # extrapolate for fractional bond orders below our lowest defined bond order
        elif below is None:
            bond_orders = sorted(k_bondorder)
            k = k_bondorder[bond_orders[0]] - (
                (k_bondorder[bond_orders[1]] - k_bondorder[bond_orders[0]])
                / (bond_orders[1] - bond_orders[0])
            ) * (bond_orders[0] - fractional_bond_order)
            return k

        # extrapolate for fractional bond orders above our highest defined bond order
        elif above is None:
            bond_orders = sorted(k_bondorder)
            k = k_bondorder[bond_orders[-1]] + (
                (k_bondorder[bond_orders[-1]] - k_bondorder[bond_orders[-2]])
                / (bond_orders[-1] - bond_orders[-2])
            ) * (fractional_bond_order - bond_orders[-1])
            return k


# TODO: There's a lot of duplicated code in ProperTorsionHandler and ImproperTorsionHandler
class ImproperTorsionHandler(ParameterHandler):
    """Handle SMIRNOFF ``<ImproperTorsionForce>`` tags

    .. warning :: This API is experimental and subject to change.
    """

    class ImproperTorsionType(ParameterType):
        """A SMIRNOFF torsion type for improper torsions.

        .. warning :: This API is experimental and subject to change.
        """

        _VALENCE_TYPE = "ImproperTorsion"
        _ELEMENT_NAME = "Improper"

        periodicity = IndexedParameterAttribute(converter=int)
        phase = IndexedParameterAttribute(unit=unit.degree)
        k = IndexedParameterAttribute(unit=unit.kilocalorie_per_mole)
        idivf = IndexedParameterAttribute(default=None, converter=float)

    _TAGNAME = "ImproperTorsions"  # SMIRNOFF tag name to process
    _INFOTYPE = ImproperTorsionType  # info type to store
    _OPENMMTYPE = openmm.PeriodicTorsionForce  # OpenMM force class to create

    potential = ParameterAttribute(
        default="k*(1+cos(periodicity*theta-phase))",
        converter=_allow_only(["k*(1+cos(periodicity*theta-phase))"]),
    )
    default_idivf = ParameterAttribute(default="auto")

    def check_handler_compatibility(self, other_handler):
        """
        Checks whether this ParameterHandler encodes compatible physics as another ParameterHandler. This is
        called if a second handler is attempted to be initialized for the same tag.

        Parameters
        ----------
        other_handler : a ParameterHandler object
            The handler to compare to.

        Raises
        ------
        IncompatibleParameterError if handler_kwargs are incompatible with existing parameters.
        """
        float_attrs_to_compare = []
        string_attrs_to_compare = ["potential"]

        if self.default_idivf == "auto":
            string_attrs_to_compare.append("default_idivf")
        else:
            float_attrs_to_compare.append("default_idivf")

        self._check_attributes_are_equal(
            other_handler,
            identical_attrs=string_attrs_to_compare,
            tolerance_attrs=float_attrs_to_compare,
        )

    def find_matches(self, entity):
        """Find the improper torsions in the topology/molecule matched by a parameter type.

        Parameters
        ----------
        entity : openforcefield.topology.Topology
            Topology to search.

        Returns
        ---------
        matches : ImproperDict[Tuple[int], ParameterHandler._Match]
            ``matches[atom_indices]`` is the ``ParameterType`` object
            matching the 4-tuple of atom indices in ``entity``.

        """
        return self._find_matches(entity, transformed_dict_cls=ImproperDict)

    def create_force(self, system, topology, **kwargs):
        # force = super(ImproperTorsionHandler, self).create_force(system, topology, **kwargs)
        # force = super().create_force(system, topology, **kwargs)
        existing = [system.getForce(i) for i in range(system.getNumForces())]
        existing = [f for f in existing if type(f) == openmm.PeriodicTorsionForce]
        if len(existing) == 0:
            force = openmm.PeriodicTorsionForce()
            system.addForce(force)
        else:
            force = existing[0]

        # Add all improper torsions to the system
        improper_matches = self.find_matches(topology)
        for (atom_indices, improper_match) in improper_matches.items():
            # Ensure atoms are actually bonded correct pattern in Topology
            # For impropers, central atom is atom 1
            # for (i, j) in [(0, 1), (1, 2), (1, 3)]:
            #     topology.assert_bonded(atom_indices[i], atom_indices[j])
            self._assert_correct_connectivity(improper_match, [(0, 1), (1, 2), (1, 3)])

            improper = improper_match.parameter_type

            # TODO: This is a lazy hack. idivf should be set according to the ParameterHandler's default_idivf attrib
            if improper.idivf is None:
                improper.idivf = [3 for item in improper.k]
            # Impropers are applied in three paths around the trefoil having the same handedness
            for (
                improper_periodicity,
                improper_phase,
                improper_k,
                improper_idivf,
            ) in zip(improper.periodicity, improper.phase, improper.k, improper.idivf):
                # TODO: Implement correct "auto" behavior
                if improper_idivf == "auto":
                    improper_idivf = 3
                    logger.warning(
                        "The OpenForceField toolkit hasn't implemented "
                        "support for the torsion `idivf` value of 'auto'."
                        "Currently assuming a value of '3' for impropers."
                    )
                # Permute non-central atoms
                others = [atom_indices[0], atom_indices[2], atom_indices[3]]
                # ((0, 1, 2), (1, 2, 0), and (2, 0, 1)) are the three paths around the trefoil
                for p in [
                    (others[i], others[j], others[k])
                    for (i, j, k) in [(0, 1, 2), (1, 2, 0), (2, 0, 1)]
                ]:
                    # The torsion force gets added three times, since the k is divided by three
                    force.addTorsion(
                        atom_indices[1],
                        p[0],
                        p[1],
                        p[2],
                        improper_periodicity,
                        improper_phase,
                        improper_k / improper_idivf,
                    )
        logger.info(
            "{} impropers added, each applied in a six-fold trefoil".format(
                len(improper_matches)
            )
        )


class _NonbondedHandler(ParameterHandler):
    """Base class for ParameterHandlers that deal with OpenMM NonbondedForce objects."""

    _OPENMMTYPE = openmm.NonbondedForce

    def create_force(self, system, topology, **kwargs):
        # If we aren't yet keeping track of which molecules' charges have been assigned by which charge methods,
        # initialize a dict for that here.
        # TODO: This should be an attribute of the _system_, not the _topology_. However, since we're still using
        #  OpenMM's System class, I am storing this data on the OFF Topology until we make an OFF System class.
        if not hasattr(topology, "_ref_mol_to_charge_method"):
            topology._ref_mol_to_charge_method = {
                ref_mol: None for ref_mol in topology.reference_molecules
            }

        # Retrieve the system's OpenMM NonbondedForce
        existing = [system.getForce(i) for i in range(system.getNumForces())]
        existing = [f for f in existing if type(f) == self._OPENMMTYPE]

        # If there isn't yet one, initialize it and populate it with particles
        if len(existing) == 0:
            force = self._OPENMMTYPE()
            system.addForce(force)
            # Create all particles.
            for _ in topology.topology_particles:
                force.addParticle(0.0, 1.0, 0.0)
        else:
            force = existing[0]

        return force

    def mark_charges_assigned(self, ref_mol, topology):
        """
        Record that charges have been assigned for a reference molecule.

        Parameters
        ----------
        ref_mol : openforcefield.topology.Molecule
            The molecule to mark as having charges assigned
        topology : openforcefield.topology.Topology
            The topology to record this information on.

        """
        # TODO: Change this to interface with system object instead of topology once we move away from OMM's System
        topology._ref_mol_to_charge_method[ref_mol] = self.__class__

    @staticmethod
    def check_charges_assigned(ref_mol, topology):
        """
        Check whether charges have been assigned for a reference molecule.

        Parameters
        ----------
        ref_mol : openforcefield.topology.Molecule
            The molecule to check for having charges assigned
        topology : openforcefield.topology.Topology
            The topology to query for this information

        Returns
        -------
        charges_assigned : bool
            Whether charges have already been assigned to this molecule

        """
        # TODO: Change this to interface with system object instead of topology once we move away from OMM's System
        return topology._ref_mol_to_charge_method[ref_mol] is not None


class vdWHandler(_NonbondedHandler):
    """Handle SMIRNOFF ``<vdW>`` tags

    .. warning :: This API is experimental and subject to change.
    """

    class vdWType(ParameterType):
        """A SMIRNOFF vdWForce type.

        .. warning :: This API is experimental and subject to change.
        """

        _VALENCE_TYPE = "Atom"  # ChemicalEnvironment valence type expected for SMARTS
        _ELEMENT_NAME = "Atom"

        epsilon = ParameterAttribute(unit=unit.kilocalorie_per_mole)
        sigma = ParameterAttribute(default=None, unit=unit.angstrom)
        rmin_half = ParameterAttribute(default=None, unit=unit.angstrom)

        def __init__(self, **kwargs):
            sigma = kwargs.get("sigma", None)
            rmin_half = kwargs.get("rmin_half", None)
            if (sigma is None) and (rmin_half is None):
                raise SMIRNOFFSpecError("Either sigma or rmin_half must be specified.")
            if (sigma is not None) and (rmin_half is not None):
                raise SMIRNOFFSpecError(
                    "BOTH sigma and rmin_half cannot be specified simultaneously."
                )

            super().__init__(**kwargs)

    _TAGNAME = "vdW"  # SMIRNOFF tag name to process
    _INFOTYPE = vdWType  # info type to store
    # _KWARGS = ['ewaldErrorTolerance',
    #            'useDispersionCorrection',
    #            'usePbc'] # Kwargs to catch when create_force is called

    potential = ParameterAttribute(
        default="Lennard-Jones-12-6", converter=_allow_only(["Lennard-Jones-12-6"])
    )
    combining_rules = ParameterAttribute(
        default="Lorentz-Berthelot", converter=_allow_only(["Lorentz-Berthelot"])
    )

    scale12 = ParameterAttribute(default=0.0, converter=float)
    scale13 = ParameterAttribute(default=0.0, converter=float)
    scale14 = ParameterAttribute(default=0.5, converter=float)
    scale15 = ParameterAttribute(default=1.0, converter=float)

    cutoff = ParameterAttribute(default=9.0 * unit.angstroms, unit=unit.angstrom)
    switch_width = ParameterAttribute(default=1.0 * unit.angstroms, unit=unit.angstrom)
    method = ParameterAttribute(
        default="cutoff", converter=_allow_only(["cutoff", "PME"])
    )

    # TODO: Use _allow_only when ParameterAttribute will support multiple converters (it'll be easy when we switch to use the attrs library)
    @scale12.converter
    def scale12(self, attrs, new_scale12):
        if new_scale12 != 0.0:
            raise SMIRNOFFSpecError(
                "Current OFF toolkit is unable to handle scale12 values other than 0.0. "
                "Specified 1-2 scaling was {}".format(self._scale12)
            )
        return new_scale12

    @scale13.converter
    def scale13(self, attrs, new_scale13):
        if new_scale13 != 0.0:
            raise SMIRNOFFSpecError(
                "Current OFF toolkit is unable to handle scale13 values other than 0.0. "
                "Specified 1-3 scaling was {}".format(self._scale13)
            )
        return new_scale13

    @scale15.converter
    def scale15(self, attrs, new_scale15):
        if new_scale15 != 1.0:
            raise SMIRNOFFSpecError(
                "Current OFF toolkit is unable to handle scale15 values other than 1.0. "
                "Specified 1-5 scaling was {}".format(self._scale15)
            )
        return new_scale15

    # Tolerance when comparing float attributes for handler compatibility.
    _SCALETOL = 1e-5

    def check_handler_compatibility(self, other_handler):
        """
        Checks whether this ParameterHandler encodes compatible physics as another ParameterHandler. This is
        called if a second handler is attempted to be initialized for the same tag.

        Parameters
        ----------
        other_handler : a ParameterHandler object
            The handler to compare to.

        Raises
        ------
        IncompatibleParameterError if handler_kwargs are incompatible with existing parameters.
        """
        float_attrs_to_compare = ["scale12", "scale13", "scale14", "scale15"]
        string_attrs_to_compare = ["potential", "combining_rules", "method"]
        unit_attrs_to_compare = ["cutoff"]

        self._check_attributes_are_equal(
            other_handler,
            identical_attrs=string_attrs_to_compare,
            tolerance_attrs=float_attrs_to_compare + unit_attrs_to_compare,
            tolerance=self._SCALETOL,
        )

    def create_force(self, system, topology, **kwargs):
        force = super().create_force(system, topology, **kwargs)

        # If we're using PME, then the only possible openMM Nonbonded type is LJPME
        if self._method == "PME":
            # If we're given a nonperiodic box, we always set NoCutoff. Later we'll add support for CutoffNonPeriodic
            if topology.box_vectors is None:
                force.setNonbondedMethod(openmm.NonbondedForce.NoCutoff)
                # if (topology.box_vectors is None):
                #     raise SMIRNOFFSpecError("If vdW method is  PME, a periodic Topology "
                #                             "must be provided")
            else:
                force.setNonbondedMethod(openmm.NonbondedForce.LJPME)
                force.setCutoffDistance(9.0 * unit.angstrom)
                force.setEwaldErrorTolerance(1.0e-4)

        # If method is cutoff, then we currently support openMM's PME for periodic system and NoCutoff for nonperiodic
        elif self._method == "cutoff":
            # If we're given a nonperiodic box, we always set NoCutoff. Later we'll add support for CutoffNonPeriodic
            if topology.box_vectors is None:
                force.setNonbondedMethod(openmm.NonbondedForce.NoCutoff)
            else:
                force.setNonbondedMethod(openmm.NonbondedForce.PME)
                force.setUseDispersionCorrection(True)
                force.setCutoffDistance(self._cutoff)

        # Iterate over all defined Lennard-Jones types, allowing later matches to override earlier ones.
        atom_matches = self.find_matches(topology)

        # Set the particle Lennard-Jones terms.
        for atom_key, atom_match in atom_matches.items():
            atom_idx = atom_key[0]
            ljtype = atom_match.parameter_type
            if ljtype.sigma is None:
                sigma = 2.0 * ljtype.rmin_half / (2.0 ** (1.0 / 6.0))
            else:
                sigma = ljtype.sigma
            force.setParticleParameters(atom_idx, 0.0, sigma, ljtype.epsilon)

        # Check that no atoms (n.b. not particles) are missing force parameters.
        self._check_all_valence_terms_assigned(
            assigned_terms=atom_matches, valence_terms=list(topology.topology_atoms)
        )

    # TODO: Can we express separate constraints for postprocessing and normal processing?
    def postprocess_system(self, system, topology, **kwargs):
        # Create exceptions based on bonds.
        # TODO: This postprocessing must occur after the ChargeIncrementModelHandler
        # QUESTION: Will we want to do this for *all* cases, or would we ever want flexibility here?
        bond_particle_indices = []

        for topology_molecule in topology.topology_molecules:

            top_mol_particle_start_index = topology_molecule.atom_start_topology_index

            for topology_bond in topology_molecule.bonds:

                top_index_1 = topology_molecule._ref_to_top_index[
                    topology_bond.bond.atom1_index
                ]
                top_index_2 = topology_molecule._ref_to_top_index[
                    topology_bond.bond.atom2_index
                ]

                top_index_1 += top_mol_particle_start_index
                top_index_2 += top_mol_particle_start_index

                bond_particle_indices.append((top_index_1, top_index_2))

        for force in system.getForces():
            # TODO: Should we just store which `Force` object we are adding to and use that instead,
            # to prevent interference with other kinds of forces in the future?
            # TODO: Can we generalize this to allow for `CustomNonbondedForce` implementations too?
            if isinstance(force, openmm.NonbondedForce):
                # nonbonded.createExceptionsFromBonds(bond_particle_indices, self.coulomb14scale, self.lj14scale)

                # TODO: Don't mess with electrostatic scaling here. Have a separate electrostatics handler.
                force.createExceptionsFromBonds(
                    bond_particle_indices, 0.83333, self._scale14
                )
                # force.createExceptionsFromBonds(bond_particle_indices, self.coulomb14scale, self._scale14)


class ElectrostaticsHandler(_NonbondedHandler):
    """Handles SMIRNOFF ``<Electrostatics>`` tags.

    .. warning :: This API is experimental and subject to change.
    """

    _TAGNAME = "Electrostatics"
    _DEPENDENCIES = [vdWHandler]
    _KWARGS = ["charge_from_molecules", "allow_nonintegral_charges"]

    scale12 = ParameterAttribute(default=0.0, converter=float)
    scale13 = ParameterAttribute(default=0.0, converter=float)
    scale14 = ParameterAttribute(default=0.833333, converter=float)
    scale15 = ParameterAttribute(default=1.0, converter=float)
    cutoff = ParameterAttribute(default=9.0 * unit.angstrom, unit=unit.angstrom)
    switch_width = ParameterAttribute(default=0.0 * unit.angstrom, unit=unit.angstrom)
    method = ParameterAttribute(
        default="PME", converter=_allow_only(["Coulomb", "PME"])
    )

    # TODO: Use _allow_only when ParameterAttribute will support multiple converters (it'll be easy when we switch to use the attrs library)
    @scale12.converter
    def scale12(self, attrs, new_scale12):
        if new_scale12 != 0.0:
            raise SMIRNOFFSpecError(
                "Current OFF toolkit is unable to handle scale12 values other than 0.0. "
                "Specified 1-2 scaling was {}".format(self._scale12)
            )
        return new_scale12

    @scale13.converter
    def scale13(self, attrs, new_scale13):
        if new_scale13 != 0.0:
            raise SMIRNOFFSpecError(
                "Current OFF toolkit is unable to handle scale13 values other than 0.0. "
                "Specified 1-3 scaling was {}".format(self._scale13)
            )
        return new_scale13

    @scale15.converter
    def scale15(self, attrs, new_scale15):
        if new_scale15 != 1.0:
            raise SMIRNOFFSpecError(
                "Current OFF toolkit is unable to handle scale15 values other than 1.0. "
                "Specified 1-5 scaling was {}".format(self._scale15)
            )
        return new_scale15

    @switch_width.converter
    def switch_width(self, attr, new_switch_width):
        if self._switch_width != 0.0 * unit.angstrom:
            raise IncompatibleParameterError(
                "The current implementation of the Open Force Field toolkit can not "
                "support an electrostatic switching width. Currently only `0.0 angstroms` "
                f"is supported (SMIRNOFF data specified {new_switch_width})"
            )

    # Tolerance when comparing float attributes for handler compatibility.
    _SCALETOL = 1e-5

    def check_handler_compatibility(self, other_handler):
        """
        Checks whether this ParameterHandler encodes compatible physics as another ParameterHandler. This is
        called if a second handler is attempted to be initialized for the same tag.

        Parameters
        ----------
        other_handler : a ParameterHandler object
            The handler to compare to.

        Raises
        ------
        IncompatibleParameterError if handler_kwargs are incompatible with existing parameters.
        """
        float_attrs_to_compare = ["scale12", "scale13", "scale14", "scale15"]
        string_attrs_to_compare = ["method"]
        unit_attrs_to_compare = ["cutoff", "switch_width"]

        self._check_attributes_are_equal(
            other_handler,
            identical_attrs=string_attrs_to_compare,
            tolerance_attrs=float_attrs_to_compare + unit_attrs_to_compare,
            tolerance=self._SCALETOL,
        )

    def assign_charge_from_molecules(self, molecule, charge_mols):
        """
        Given an input molecule, checks against a list of molecules for an isomorphic match. If found, assigns
        partial charges from the match to the input molecule.

        Parameters
        ----------
        molecule : an openforcefield.topology.FrozenMolecule
            The molecule to have partial charges assigned if a match is found.
        charge_mols : list of [openforcefield.topology.FrozenMolecule]
            A list of molecules with charges already assigned.

        Returns
        -------
        match_found : bool
            Whether a match was found. If True, the input molecule will have been modified in-place.
        """

        import simtk.unit

        # Check each charge_mol for whether it's isomorphic to the input molecule
        for charge_mol in charge_mols:
            ismorphic, topology_atom_map = Molecule.are_isomorphic(
                molecule,
                charge_mol,
                return_atom_map=True,
                aromatic_matching=True,
                formal_charge_matching=True,
                bond_order_matching=True,
                atom_stereochemistry_matching=True,
                bond_stereochemistry_matching=True,
            )
            # if they are isomorphic then use the mapping
            if ismorphic:
                # Take the first valid atom indexing map
                # Set the partial charges
                # Make a copy of the charge molecule's charges array (this way it's the right shape)
                temp_mol_charges = copy.deepcopy(
                    simtk.unit.Quantity(charge_mol.partial_charges)
                )
                for charge_idx, ref_idx in topology_atom_map.items():
                    temp_mol_charges[ref_idx] = charge_mol.partial_charges[charge_idx]
                molecule.partial_charges = temp_mol_charges
                return True

        # If no match was found, return False
        return False

    def create_force(self, system, topology, **kwargs):
        from openforcefield.topology import (
            FrozenMolecule,
            TopologyAtom,
            TopologyVirtualSite,
        )

        force = super().create_force(system, topology, **kwargs)

        # See if each molecule should have charges assigned by the charge_from_molecules kwarg
        for ref_mol in topology.reference_molecules:

            # If charges were already assigned, skip this molecule
            if self.check_charges_assigned(ref_mol, topology):
                continue

            # First, check whether any of the reference molecules in the topology are in the charge_from_mol list
            charges_from_charge_mol = False
            if "charge_from_molecules" in kwargs:
                charges_from_charge_mol = self.assign_charge_from_molecules(
                    ref_mol, kwargs["charge_from_molecules"]
                )

            # If this reference molecule wasn't in the charge_from_molecules list, end this iteration
            if not (charges_from_charge_mol):
                continue

            # Otherwise, the molecule is in the charge_from_molecules list, and we should assign charges to all
            # instances of it in this topology.
            for topology_molecule in topology._reference_molecule_to_topology_molecules[
                ref_mol
            ]:

                for topology_particle in topology_molecule.particles:

                    if type(topology_particle) is TopologyAtom:
                        ref_mol_particle_index = (
                            topology_particle.atom.molecule_particle_index
                        )
                    elif type(topology_particle) is TopologyVirtualSite:
                        ref_mol_particle_index = (
                            topology_particle.virtual_site.molecule_particle_index
                        )
                    else:
                        raise ValueError(
                            f"Particles of type {type(topology_particle)} are not supported"
                        )

                    topology_particle_index = topology_particle.topology_particle_index

                    particle_charge = ref_mol._partial_charges[ref_mol_particle_index]

                    # Retrieve nonbonded parameters for reference atom (charge not set yet)
                    _, sigma, epsilon = force.getParticleParameters(
                        topology_particle_index
                    )
                    # Set the nonbonded force with the partial charge
                    force.setParticleParameters(
                        topology_particle_index, particle_charge, sigma, epsilon
                    )

            # Finally, mark that charges were assigned for this reference molecule
            self.mark_charges_assigned(ref_mol, topology)

        # Set the nonbonded method
        settings_matched = False
        current_nb_method = force.getNonbondedMethod()

        # First, check whether the vdWHandler set the nonbonded method to LJPME, because that means
        # that electrostatics also has to be PME
        if (current_nb_method == openmm.NonbondedForce.LJPME) and (
            self._method != "PME"
        ):
            raise IncompatibleParameterError(
                "In current Open Force Field toolkit implementation, if vdW "
                "treatment is set to LJPME, electrostatics must also be PME "
                "(electrostatics treatment currently set to {}".format(self._method)
            )

        # Then, set nonbonded methods based on method keyword
        if self._method == "PME":
            # Check whether the topology is nonperiodic, in which case we always switch to NoCutoff
            # (vdWHandler will have already set this to NoCutoff)
            # TODO: This is an assumption right now, and a bad one. See issue #219
            if topology.box_vectors is None:
                assert current_nb_method == openmm.NonbondedForce.NoCutoff
                settings_matched = True
                # raise IncompatibleParameterError("Electrostatics handler received PME method keyword, but a nonperiodic"
                #                                  " topology. Use of PME electrostatics requires a periodic topology.")
            else:
                if current_nb_method == openmm.NonbondedForce.LJPME:
                    pass
                    # There's no need to check for matching cutoff/tolerance here since both are hard-coded defaults
                else:
                    force.setNonbondedMethod(openmm.NonbondedForce.PME)
                    force.setCutoffDistance(9.0 * unit.angstrom)
                    force.setEwaldErrorTolerance(1.0e-4)

            settings_matched = True

        # If vdWHandler set the nonbonded method to NoCutoff, then we don't need to change anything
        elif self._method == "Coulomb":
            if topology.box_vectors is None:
                # (vdWHandler will have already set this to NoCutoff)
                assert current_nb_method == openmm.NonbondedForce.NoCutoff
                settings_matched = True
            else:
                raise IncompatibleParameterError(
                    "Electrostatics method set to Coulomb, and topology is periodic. "
                    "In the future, this will lead to use of OpenMM's CutoffPeriodic "
                    "Nonbonded force method, however this is not supported in the "
                    "current Open Force Field toolkit."
                )

        # If the vdWHandler set the nonbonded method to PME, then ensure that it has the same cutoff
        elif self._method == "reaction-field":
            if topology.box_vectors is None:
                # (vdWHandler will have already set this to NoCutoff)
                assert current_nb_method == openmm.NonbondedForce.NoCutoff
                settings_matched = True
            else:
                raise IncompatibleParameterError(
                    "Electrostatics method set to reaction-field. In the future, "
                    "this will lead to use of OpenMM's CutoffPeriodic or CutoffNonPeriodic"
                    " Nonbonded force method, however this is not supported in the "
                    "current Open Force Field toolkit"
                )

        if not settings_matched:
            raise IncompatibleParameterError(
                "Unable to support provided vdW method, electrostatics "
                "method ({}), and topology periodicity ({}) selections. Additional "
                "options for nonbonded treatment may be added in future versions "
                "of the Open Force Field toolkit.".format(
                    self._method, topology.box_vectors is not None
                )
            )

    def postprocess_system(self, system, topology, **kwargs):
        force = super().create_force(system, topology, **kwargs)
        # Check to ensure all molecules have had charges assigned
        uncharged_mols = []
        for ref_mol in topology.reference_molecules:
            if not self.check_charges_assigned(ref_mol, topology):
                uncharged_mols.append(ref_mol)

        if len(uncharged_mols) != 0:
            msg = "The following molecules did not have charges assigned by any ParameterHandler in the ForceField:\n"
            for ref_mol in uncharged_mols:
                msg += f"{ref_mol.to_smiles()}\n"
            raise UnassignedMoleculeChargeException(msg)

        # Unless check is disabled, ensure that the sum of partial charges on a molecule
        # add up to approximately its formal charge
        allow_nonintegral_charges = kwargs.get("allow_nonintegral_charges", False)
        for top_mol in topology.topology_molecules:
            # Skip check if user manually disables it.
            if allow_nonintegral_charges:
                continue
            formal_charge_sum = top_mol.reference_molecule.total_charge
            partial_charge_sum = 0.0 * unit.elementary_charge
            for top_particle in top_mol.particles:
                q, _, _ = force.getParticleParameters(
                    top_particle.topology_particle_index
                )
                partial_charge_sum += q
            if (
                abs(formal_charge_sum - partial_charge_sum)
                > 0.01 * unit.elementary_charge
            ):
                msg = (
                    f"Partial charge sum ({partial_charge_sum}) "
                    f"for molecule '{top_mol.reference_molecule.name}' (SMILES "
                    f"{top_mol.reference_molecule.to_smiles()} does not equal formal charge sum "
                    f"({formal_charge_sum}). To override this error, provide the "
                    f"'allow_nonintegral_charges=True' keyword to ForceField.create_openmm_system"
                )
                raise NonintegralMoleculeChargeException(msg)


class LibraryChargeHandler(_NonbondedHandler):
    """Handle SMIRNOFF ``<LibraryCharges>`` tags

    .. warning :: This API is experimental and subject to change.
    """

    class LibraryChargeType(ParameterType):
        """A SMIRNOFF Library Charge type.

        .. warning :: This API is experimental and subject to change.
        """

        _VALENCE_TYPE = None  # This disables the connectivity check when parsing LibraryChargeType objects
        _ELEMENT_NAME = "LibraryCharge"

        name = ParameterAttribute(default=None)
        charge = IndexedParameterAttribute(unit=unit.elementary_charge)

        def __init__(self, **kwargs):
            super().__init__(**kwargs)
            unique_tags, connectivity = GLOBAL_TOOLKIT_REGISTRY.call(
                "get_tagged_smarts_connectivity", self.smirks
            )
            if len(self.charge) != len(unique_tags):
                raise SMIRNOFFSpecError(
                    f"LibraryCharge {self} was initialized with unequal number of "
                    f"tagged atoms and charges"
                )

    _TAGNAME = "LibraryCharges"  # SMIRNOFF tag name to process
    _INFOTYPE = LibraryChargeType  # info type to store
    _DEPENDENCIES = [vdWHandler, ElectrostaticsHandler]

    def find_matches(self, entity):
        """Find the elements of the topology/molecule matched by a parameter type.

        Parameters
        ----------
        entity : openforcefield.topology.Topology
            Topology to search.

        Returns
        ---------
        matches : ValenceDict[Tuple[int], ParameterHandler._Match]
            ``matches[particle_indices]`` is the ``ParameterType`` object
            matching the tuple of particle indices in ``entity``.
        """

        return self._find_matches(entity, transformed_dict_cls=dict)

    def create_force(self, system, topology, **kwargs):
        from openforcefield.topology import FrozenMolecule

        force = super().create_force(system, topology, **kwargs)

        # Iterate over all defined library charge parameters, allowing later matches to override earlier ones.
        atom_matches = self.find_matches(topology)

        # Create a set of all the topology atom indices for which library charges can be applied
        assignable_atoms = set()
        atom_assignments = dict()
        # TODO: This assumes that later matches should always override earlier ones. This may require more
        #       thought, since matches can be partially overlapping
        for topology_indices, library_charge in atom_matches.items():
            for charge_idx, top_idx in enumerate(topology_indices):
                if top_idx in assignable_atoms:
                    logger.debug(
                        f"Multiple library charge assignments found for atom {top_idx}"
                    )
                assignable_atoms.add(top_idx)
                atom_assignments[top_idx] = library_charge.parameter_type.charge[
                    charge_idx
                ]
        # TODO: Should header include a residue separator delimiter? Maybe not, since it's not clear how having
        #       multiple LibraryChargeHandlers could return a single set of matches while respecting different
        #       separators.

        # Keep track of the reference molecules that this successfully assigns charges to, so we can
        # mark them and subsequent charge generation handlers won't override the values
        ref_mols_assigned = set()

        # Check to see whether the set contains any complete molecules, and remove the matches if not.
        for top_mol in topology.topology_molecules:

            # Make a temporary copy of ref_mol to assign charges from charge_mol

            # If charges were already assigned, skip this molecule
            if self.check_charges_assigned(top_mol.reference_molecule, topology):
                continue

            # Ensure all of the atoms in this mol are covered, otherwise skip it
            top_particle_idxs = [atom.topology_particle_index for atom in top_mol.atoms]
            if (
                len(set(top_particle_idxs).intersection(assignable_atoms))
                != top_mol.n_atoms
            ):
                logger.debug(
                    "Entire molecule is not covered. Skipping library charge assignment."
                )
                continue

            # If we pass both tests above, go ahead and assign charges
            # TODO: We could probably save a little time by looking up this TopologyMolecule's _reference molecule_
            #       and assigning charges to all other instances of it in this topology
            for top_particle_idx in top_particle_idxs:
                _, sigma, epsilon = force.getParticleParameters(top_particle_idx)
                force.setParticleParameters(
                    top_particle_idx, atom_assignments[top_particle_idx], sigma, epsilon
                )

            ref_mols_assigned.add(top_mol.reference_molecule)

        # Finally, mark that charges were assigned for this reference molecule
        for assigned_mol in ref_mols_assigned:
            self.mark_charges_assigned(assigned_mol, topology)


class ToolkitAM1BCCHandler(_NonbondedHandler):
    """Handle SMIRNOFF ``<ToolkitAM1BCC>`` tags

    .. warning :: This API is experimental and subject to change.
    """

    _TAGNAME = "ToolkitAM1BCC"  # SMIRNOFF tag name to process
    _DEPENDENCIES = [vdWHandler, ElectrostaticsHandler, LibraryChargeHandler]
    _KWARGS = ["toolkit_registry"]  # Kwargs to catch when create_force is called

    def check_handler_compatibility(
        self, other_handler, assume_missing_is_default=True
    ):
        """
        Checks whether this ParameterHandler encodes compatible physics as another ParameterHandler. This is
        called if a second handler is attempted to be initialized for the same tag.

        Parameters
        ----------
        other_handler : a ParameterHandler object
            The handler to compare to.

        Raises
        ------
        IncompatibleParameterError if handler_kwargs are incompatible with existing parameters.
        """
        pass

    def create_force(self, system, topology, **kwargs):
        import warnings
        from openforcefield.utils.toolkits import GLOBAL_TOOLKIT_REGISTRY
        from openforcefield.topology import (
            FrozenMolecule,
            TopologyAtom,
            TopologyVirtualSite,
        )

        force = super().create_force(system, topology, **kwargs)

        for ref_mol in topology.reference_molecules:

            # If charges were already assigned, skip this molecule
            if self.check_charges_assigned(ref_mol, topology):
                continue

            # If the molecule wasn't already assigned charge values, calculate them here
            toolkit_registry = kwargs.get("toolkit_registry", GLOBAL_TOOLKIT_REGISTRY)
            try:
                # We don't need to generate conformers here, since that will be done by default in
                # compute_partial_charges_am1bcc if the use_conformers kwarg isn't defined
                ref_mol.compute_partial_charges_am1bcc(
                    toolkit_registry=toolkit_registry
                )
            except Exception as e:
                warnings.warn(str(e), Warning)
                continue

            # Assign charges to relevant atoms
            for topology_molecule in topology._reference_molecule_to_topology_molecules[
                ref_mol
            ]:
                for topology_particle in topology_molecule.particles:
                    if type(topology_particle) is TopologyAtom:
                        ref_mol_particle_index = (
                            topology_particle.atom.molecule_particle_index
                        )
                    elif type(topology_particle) is TopologyVirtualSite:
                        ref_mol_particle_index = (
                            topology_particle.virtual_site.molecule_particle_index
                        )
                    else:
                        raise ValueError(
                            f"Particles of type {type(topology_particle)} are not supported"
                        )

                    topology_particle_index = topology_particle.topology_particle_index

                    particle_charge = ref_mol._partial_charges[ref_mol_particle_index]

                    # Retrieve nonbonded parameters for reference atom (charge not set yet)
                    _, sigma, epsilon = force.getParticleParameters(
                        topology_particle_index
                    )
                    # Set the nonbonded force with the partial charge
                    force.setParticleParameters(
                        topology_particle_index, particle_charge, sigma, epsilon
                    )
            # Finally, mark that charges were assigned for this reference molecule
            self.mark_charges_assigned(ref_mol, topology)

    # TODO: Move chargeModel and library residue charges to SMIRNOFF spec
    def postprocess_system(self, system, topology, **kwargs):

        bond_matches = self.find_matches(topology)

        # Apply bond charge increments to all appropriate force groups
        # QUESTION: Should we instead apply this to the Topology in a preprocessing step, prior to spreading out charge onto virtual sites?
        for force in system.getForces():
            if force.__class__.__name__ in [
                "NonbondedForce"
            ]:  # TODO: We need to apply this to all Force types that involve charges, such as (Custom)GBSA forces and CustomNonbondedForce
                for (atoms, bond_match) in bond_matches.items():
                    # Get corresponding particle indices in Topology
                    bond = bond_match.parameter_type

                    particle_indices = tuple([atom.particle_index for atom in atoms])
                    # Retrieve parameters
                    [charge0, sigma0, epsilon0] = force.getParticleParameters(
                        particle_indices[0]
                    )
                    [charge1, sigma1, epsilon1] = force.getParticleParameters(
                        particle_indices[1]
                    )
                    # Apply bond charge increment
                    charge0 -= bond.increment
                    charge1 += bond.increment
                    # Update charges
                    force.setParticleParameters(
                        particle_indices[0], charge0, sigma0, epsilon0
                    )
                    force.setParticleParameters(
                        particle_indices[1], charge1, sigma1, epsilon1
                    )
                    # TODO: Calculate exceptions


class ChargeIncrementModelHandler(_NonbondedHandler):
    """Handle SMIRNOFF ``<ChargeIncrementModel>`` tags

    .. warning :: This API is experimental and subject to change.
    """

    class ChargeIncrementType(ParameterType):
        """A SMIRNOFF bond charge correction type.

        .. warning :: This API is experimental and subject to change.
        """

        _VALENCE_TYPE = None  # This disables the connectivity check when parsing LibraryChargeType objects
        _ELEMENT_NAME = "ChargeIncrement"

        charge_increment = IndexedParameterAttribute(unit=unit.elementary_charge)

        def __init__(self, **kwargs):
            super().__init__(**kwargs)
            unique_tags, connectivity = GLOBAL_TOOLKIT_REGISTRY.call(
                "get_tagged_smarts_connectivity", self.smirks
            )
            if len(self.charge_increment) != len(unique_tags):
                raise SMIRNOFFSpecError(
                    f"ChargeIncrement {self} was initialized with unequal number of "
                    f"tagged atoms and charge increments"
                )

    _TAGNAME = "ChargeIncrementModel"  # SMIRNOFF tag name to process
    _INFOTYPE = ChargeIncrementType  # info type to store
    _DEPENDENCIES = [
        vdWHandler,
        ElectrostaticsHandler,
        LibraryChargeHandler,
        ToolkitAM1BCCHandler,
    ]

    number_of_conformers = ParameterAttribute(default=1, converter=int)

    partial_charge_method = ParameterAttribute(default="AM1-Mulliken", converter=str)

    def check_handler_compatibility(
        self, other_handler, assume_missing_is_default=True
    ):
        """
        Checks whether this ParameterHandler encodes compatible physics as another ParameterHandler. This is
        called if a second handler is attempted to be initialized for the same tag.

        Parameters
        ----------
        other_handler : a ParameterHandler object
            The handler to compare to.

        Raises
        ------
        IncompatibleParameterError if handler_kwargs are incompatible with existing parameters.
        """

        int_attrs_to_compare = ["number_of_conformers"]
        string_attrs_to_compare = ["partial_charge_method"]

        self._check_attributes_are_equal(
            other_handler,
            identical_attrs=string_attrs_to_compare + int_attrs_to_compare,
        )

    def find_matches(self, entity):
        """Find the elements of the topology/molecule matched by a parameter type.

        Parameters
        ----------
        entity : openforcefield.topology.Topology
            Topology to search.

        Returns
        ---------
        matches : ValenceDict[Tuple[int], ParameterHandler._Match]
            ``matches[particle_indices]`` is the ``ParameterType`` object
            matching the tuple of particle indices in ``entity``.
        """
        # Using SortedDict here leads to the desired deduplication behavior, BUT it mangles the order
        # of the atom indices in the keys. Thankfully, the Match objects that are values in `matches` contain
        # `match.environment_match.topology_atom_indices`, which has the tuple in the correct order
        matches = self._find_matches(entity, transformed_dict_cls=SortedDict)
        return matches

    def create_force(self, system, topology, **kwargs):
        import warnings
        from openforcefield.topology import (
            FrozenMolecule,
            TopologyAtom,
            TopologyVirtualSite,
        )

        # We only want one instance of this force type
        existing = [system.getForce(i) for i in range(system.getNumForces())]
        existing = [f for f in existing if type(f) == self._OPENMMTYPE]
        if len(existing) == 0:
            force = self._OPENMMTYPE()
            system.addForce(force)
        else:
            force = existing[0]

        for ref_mol in topology.reference_molecules:

            # If charges were already assigned, skip this molecule
            if self.check_charges_assigned(ref_mol, topology):
                continue

            toolkit_registry = kwargs.get("toolkit_registry", GLOBAL_TOOLKIT_REGISTRY)
            try:
                # If the molecule wasn't assigned parameters from a manually-input charge_mol, calculate them here
                ref_mol.generate_conformers(n_conformers=self.number_of_conformers)
                ref_mol.assign_partial_charges(
                    partial_charge_method=self.partial_charge_method,
                    toolkit_registry=toolkit_registry,
                )
            except Exception as e:
                warnings.warn(str(e), Warning)
                continue

            charges_to_assign = {}

            # Assign initial, un-incremented charges to relevant atoms
            for topology_molecule in topology._reference_molecule_to_topology_molecules[
                ref_mol
            ]:
                for topology_particle in topology_molecule.particles:
                    topology_particle_index = topology_particle.topology_particle_index
                    if type(topology_particle) is TopologyAtom:
                        ref_mol_particle_index = (
                            topology_particle.atom.molecule_particle_index
                        )
                    if type(topology_particle) is TopologyVirtualSite:
                        ref_mol_particle_index = (
                            topology_particle.virtual_site.molecule_particle_index
                        )
                    particle_charge = ref_mol._partial_charges[ref_mol_particle_index]
                    charges_to_assign[topology_particle_index] = particle_charge

            # Find SMARTS-based matches for charge increments
            charge_increment_matches = self.find_matches(topology)

            # We ignore the atom index order in the keys here, since they have been
            # sorted in order to deduplicate matches and let us identify when one parameter overwrites another
            # in the SMIRNOFF parameter hierarchy. Since they are sorted, the position of the atom index
            # in the key tuple DOES NOT correspond to the appropriate chargeincrementX value.
            # Instead, the correct ordering of the match indices is found in
            # charge_increment_match.environment_match.topology_atom_indices
            for (_, charge_increment_match) in charge_increment_matches.items():
                # Adjust the values in the charges_to_assign dict by adding any
                # charge increments onto the existing values
                atom_indices = (
                    charge_increment_match.environment_match.topology_atom_indices
                )
                charge_increment = charge_increment_match.parameter_type
                for top_particle_idx, charge_increment in zip(
                    atom_indices, charge_increment.charge_increment
                ):
                    if top_particle_idx in charges_to_assign:
                        charges_to_assign[top_particle_idx] += charge_increment

            # Set the incremented charges on the System particles
            for topology_particle_index, charge_to_assign in charges_to_assign.items():
                _, sigma, epsilon = force.getParticleParameters(topology_particle_index)
                force.setParticleParameters(
                    topology_particle_index, charge_to_assign, sigma, epsilon
                )

            # Finally, mark that charges were assigned for this reference molecule
            self.mark_charges_assigned(ref_mol, topology)


class GBSAHandler(ParameterHandler):
    """Handle SMIRNOFF ``<GBSA>`` tags

    .. warning :: This API is experimental and subject to change.
    """

    class GBSAType(ParameterType):
        """A SMIRNOFF GBSA type.

        .. warning :: This API is experimental and subject to change.
        """

        _VALENCE_TYPE = "Atom"
        _ELEMENT_NAME = "Atom"

        radius = ParameterAttribute(unit=unit.angstrom)
        scale = ParameterAttribute(converter=float)

    _TAGNAME = "GBSA"
    _INFOTYPE = GBSAType
    _OPENMMTYPE = openmm.GBSAOBCForce
    # It's important that this runs AFTER partial charges are assigned to all particles, since this will need to
    # collect and assign them to the GBSA particles
    _DEPENDENCIES = [
        vdWHandler,
        ElectrostaticsHandler,
        ToolkitAM1BCCHandler,
        ChargeIncrementModelHandler,
        LibraryChargeHandler,
    ]

    gb_model = ParameterAttribute(
        default="OBC1", converter=_allow_only(["HCT", "OBC1", "OBC2"])
    )
    solvent_dielectric = ParameterAttribute(default=78.5, converter=float)
    solute_dielectric = ParameterAttribute(default=1, converter=float)
    sa_model = ParameterAttribute(default="ACE", converter=_allow_only(["ACE", None]))
    surface_area_penalty = ParameterAttribute(
        default=5.4 * unit.calorie / unit.mole / unit.angstrom ** 2,
        unit=unit.calorie / unit.mole / unit.angstrom ** 2,
    )
    solvent_radius = ParameterAttribute(default=1.4 * unit.angstrom, unit=unit.angstrom)

    def _validate_parameters(self):
        """
        Checks internal attributes, raising an exception if they are configured in an invalid way.
        """
        # If we're using HCT via GBSAHCTForce(CustomAmberGBForceBase):, then we need to ensure that:
        #   surface_area_energy is 5.4 cal/mol/A^2
        #   solvent_radius is 1.4 A
        # Justification at https://github.com/openforcefield/openforcefield/pull/363
        if self.gb_model == "HCT":
            if (
                self.surface_area_penalty
                != 5.4 * unit.calorie / unit.mole / unit.angstrom ** 2
            ) and (self.sa_model is not None):
                raise IncompatibleParameterError(
                    f"The current implementation of HCT GBSA does not "
                    f"support surface_area_penalty values other than 5.4 "
                    f"cal/mol A^2 (data source specified value of "
                    f"{self.surface_area_penalty})"
                )

            if (self.solvent_radius != 1.4 * unit.angstrom) and (
                self.sa_model is not None
            ):
                raise IncompatibleParameterError(
                    f"The current implementation of HCT GBSA does not "
                    f"support solvent_radius values other than 1.4 "
                    f"A (data source specified value of "
                    f"{self.solvent_radius})"
                )

        # If we're using OBC1 via GBSAOBC1Force(CustomAmberGBForceBase), then we need to ensure that:
        #   surface_area_energy is 5.4 cal/mol/A^2
        #   solvent_radius is 1.4 A
        # Justification at https://github.com/openforcefield/openforcefield/pull/363
        if self.gb_model == "OBC1":
            if (
                self.surface_area_penalty
                != 5.4 * unit.calorie / unit.mole / unit.angstrom ** 2
            ) and (self.sa_model is not None):
                raise IncompatibleParameterError(
                    f"The current implementation of OBC1 GBSA does not "
                    f"support surface_area_penalty values other than 5.4 "
                    f"cal/mol A^2 (data source specified value of "
                    f"{self.surface_area_penalty})"
                )

            if (self.solvent_radius != 1.4 * unit.angstrom) and (
                self.sa_model is not None
            ):
                raise IncompatibleParameterError(
                    f"The current implementation of OBC1 GBSA does not "
                    f"support solvent_radius values other than 1.4 "
                    f"A (data source specified value of "
                    f"{self.solvent_radius})"
                )

        # If we're using OBC2 via GBSAOBCForce, then we need to ensure that
        #   solvent_radius is 1.4 A
        # Justification at https://github.com/openforcefield/openforcefield/pull/363
        if self.gb_model == "OBC2":

            if (self.solvent_radius != 1.4 * unit.angstrom) and (
                self.sa_model is not None
            ):
                raise IncompatibleParameterError(
                    f"The current implementation of OBC1 GBSA does not "
                    f"support solvent_radius values other than 1.4 "
                    f"A (data source specified value of "
                    f"{self.solvent_radius})"
                )

    # Tolerance when comparing float attributes for handler compatibility.
    _SCALETOL = 1e-5

    def check_handler_compatibility(self, other_handler):
        """
        Checks whether this ParameterHandler encodes compatible physics as another ParameterHandler. This is
        called if a second handler is attempted to be initialized for the same tag.

        Parameters
        ----------
        other_handler : a ParameterHandler object
            The handler to compare to.

        Raises
        ------
        IncompatibleParameterError if handler_kwargs are incompatible with existing parameters.
        """
        float_attrs_to_compare = ["solvent_dielectric", "solute_dielectric"]
        string_attrs_to_compare = ["gb_model", "sa_model"]
        unit_attrs_to_compare = ["surface_area_penalty", "solvent_radius"]

        self._check_attributes_are_equal(
            other_handler,
            identical_attrs=string_attrs_to_compare,
            tolerance_attrs=float_attrs_to_compare + unit_attrs_to_compare,
            tolerance=self._SCALETOL,
        )

    def create_force(self, system, topology, **kwargs):
        import simtk

        self._validate_parameters()

        # Grab the existing nonbonded force (which will have particle charges)
        existing = [system.getForce(i) for i in range(system.getNumForces())]
        existing = [f for f in existing if type(f) == openmm.NonbondedForce]
        assert len(existing) == 1

        nonbonded_force = existing[0]

        # No previous GBSAForce should exist, so we're safe just making one here.
        force_map = {
            "HCT": simtk.openmm.app.internal.customgbforces.GBSAHCTForce,
            "OBC1": simtk.openmm.app.internal.customgbforces.GBSAOBC1Force,
            "OBC2": simtk.openmm.GBSAOBCForce,
            # It's tempting to do use the class below, but the customgbforce
            # version of OBC2 doesn't provide setSolventRadius()
            #'OBC2': simtk.openmm.app.internal.customgbforces.GBSAOBC2Force,
        }
        openmm_force_type = force_map[self.gb_model]

        if nonbonded_force.getNonbondedMethod() == openmm.NonbondedForce.NoCutoff:
            amber_cutoff = None
        else:
            amber_cutoff = nonbonded_force.getCutoffDistance().value_in_unit(
                unit.nanometer
            )

        if self.gb_model == "OBC2":
            gbsa_force = openmm_force_type()

        else:
            # We set these values in the constructor if we use the internal AMBER GBSA type wrapper
            gbsa_force = openmm_force_type(
                solventDielectric=self.solvent_dielectric,
                soluteDielectric=self.solute_dielectric,
                SA=self.sa_model,
                cutoff=amber_cutoff,
                kappa=0,
            )
            # WARNING: If using a CustomAmberGBForce, the functional form is affected by whether
            # the cutoff kwarg is None *during initialization*. So, if you initialize it with a
            # non-None value, and then try to change it to None, you're likely to get unphysical results.

        # Set the GBSAForce to have the same cutoff as NonbondedForce
        # gbsa_force.setCutoffDistance(nonbonded_force.getCutoffDistance())
        if amber_cutoff is not None:
            gbsa_force.setCutoffDistance(amber_cutoff)

        if nonbonded_force.usesPeriodicBoundaryConditions():
            # WARNING: The lines below aren't equivalent. The NonbondedForce and
            # CustomGBForce NonbondedMethod enums have different meanings.
            # More details:
            # http://docs.openmm.org/latest/api-python/generated/simtk.openmm.openmm.NonbondedForce.html
            # http://docs.openmm.org/latest/api-python/generated/simtk.openmm.openmm.GBSAOBCForce.html
            # http://docs.openmm.org/latest/api-python/generated/simtk.openmm.openmm.CustomGBForce.html

            # gbsa_force.setNonbondedMethod(simtk.openmm.NonbondedForce.CutoffPeriodic)
            gbsa_force.setNonbondedMethod(simtk.openmm.CustomGBForce.CutoffPeriodic)
        else:
            # gbsa_force.setNonbondedMethod(simtk.openmm.NonbondedForce.NoCutoff)
            gbsa_force.setNonbondedMethod(simtk.openmm.CustomGBForce.NoCutoff)

        # Add all GBSA terms to the system. Note that this will have been done above
        if self.gb_model == "OBC2":
            gbsa_force.setSolventDielectric(self.solvent_dielectric)
            gbsa_force.setSoluteDielectric(self.solute_dielectric)
            if self.sa_model is None:
                gbsa_force.setSurfaceAreaEnergy(0)
            else:
                gbsa_force.setSurfaceAreaEnergy(self.surface_area_penalty)

        # Iterate over all defined GBSA types, allowing later matches to override earlier ones.
        atom_matches = self.find_matches(topology)

        # Create all particles.

        # !!! WARNING: CustomAmberGBForceBase expects different per-particle parameters
        # depending on whether you use addParticle or setParticleParameters. In
        # setParticleParameters, we have to apply the offset and scale BEFORE setting
        # parameters, whereas in addParticle, the offset is applied automatically, and the particle
        # parameters are not set until an auxillary finalize() method is called. !!!

        # To keep it simple, we DO NOT pre-populate the particles in the GBSA force here.
        # We call addParticle further below instead.
        # These lines are commented out intentionally as an example of what NOT to do.
        # for topology_particle in topology.topology_particles:
        # gbsa_force.addParticle([0.0, 1.0, 0.0])

        params_to_add = [[] for _ in topology.topology_particles]
        for atom_key, atom_match in atom_matches.items():
            atom_idx = atom_key[0]
            gbsatype = atom_match.parameter_type
            charge, _, _2 = nonbonded_force.getParticleParameters(atom_idx)
            params_to_add[atom_idx] = [charge, gbsatype.radius, gbsatype.scale]

        if self.gb_model == "OBC2":
            for particle_param in params_to_add:
                gbsa_force.addParticle(*particle_param)
        else:
            for particle_param in params_to_add:
                gbsa_force.addParticle(particle_param)
            # We have to call finalize() for models that inherit from CustomAmberGBForceBase,
            # otherwise the added particles aren't actually passed to the underlying CustomGBForce
            gbsa_force.finalize()

        # Check that no atoms (n.b. not particles) are missing force parameters.
        self._check_all_valence_terms_assigned(
            assigned_terms=atom_matches, valence_terms=list(topology.topology_atoms)
        )

        system.addForce(gbsa_force)


if __name__ == "__main__":
    import doctest

    doctest.testmod()
    # doctest.run_docstring_examples(_ParameterAttributeHandler, globals())<|MERGE_RESOLUTION|>--- conflicted
+++ resolved
@@ -13,7 +13,6 @@
 """
 
 __all__ = [
-<<<<<<< HEAD
     'SMIRNOFFSpecError',
     'IncompatibleParameterError',
     'UnassignedValenceParameterException',
@@ -33,28 +32,7 @@
     'ImproperTorsionHandler',
     'vdWHandler',
     'GBSAHandler',
-    'ToolkitAM1BCCHandler'
-=======
-    "SMIRNOFFSpecError",
-    "IncompatibleParameterError",
-    "UnassignedValenceParameterException",
-    "UnassignedBondParameterException",
-    "UnassignedAngleParameterException",
-    "NonbondedMethod",
-    "ParameterList",
-    "ParameterType",
-    "ParameterHandler",
-    "ParameterAttribute",
-    "IndexedParameterAttribute",
-    "IndexedMappedParameterAttribute",
-    "ConstraintHandler",
-    "BondHandler",
-    "AngleHandler",
-    "ProperTorsionHandler",
-    "ImproperTorsionHandler",
-    "vdWHandler",
-    "GBSAHandler",
->>>>>>> cd8301bb
+    'ToolkitAM1BCCHandler',
 ]
 
 
