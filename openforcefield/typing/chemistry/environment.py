--- conflicted
+++ resolved
@@ -34,16 +34,11 @@
 # GLOBAL IMPORTS
 # ==============================================================================
 
-<<<<<<< HEAD
-from openforcefield.utils.toolkits import (GLOBAL_TOOLKIT_REGISTRY,
-                                           MessageException, ToolkitWrapper)
-=======
 from openforcefield.utils.toolkits import (
     GLOBAL_TOOLKIT_REGISTRY,
     MessageException,
     ToolkitWrapper,
 )
->>>>>>> ed139c5e
 
 
 class SMIRKSMismatchError(MessageException):
