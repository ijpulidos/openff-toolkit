#!/usr/bin/env python

# =============================================================================================
# MODULE DOCSTRING
# =============================================================================================

"""
Utilities for testing.

"""

# =============================================================================================
# GLOBAL IMPORTS
# =============================================================================================

import collections
import copy
import functools
import importlib
import itertools
import os
import pprint
import textwrap

import numpy as np
<<<<<<< HEAD
from simtk import openmm, unit
=======
import pytest
from simtk import openmm, unit

from openforcefield.utils import (
    AmberToolsToolkitWrapper,
    OpenEyeToolkitWrapper,
    RDKitToolkitWrapper,
    get_data_file_path,
)

requires_ambertools = pytest.mark.skipif(
    not AmberToolsToolkitWrapper.is_available(),
    reason="Test requires AmberTools",
)
requires_rdkit = pytest.mark.skipif(
    not RDKitToolkitWrapper.is_available(),
    reason="Test requires RDKit",
)
requires_openeye = pytest.mark.skipif(
    not OpenEyeToolkitWrapper.is_available(),
    reason="Test requires OE toolkit",
)
requires_openeye_mol2 = pytest.mark.skipif(
    requires_openeye.args, reason="Test requires OE toolkit to read mol2 files"
)


def has_pkg(pkg_name):
    """
    Helper function to generically check if a package is installed. Intended
    to be used to check for optional dependencies.

    Parameters
    ----------
    pkg_name : str
        The name of the package to check the availability of

    Returns
    -------
    pkg_available : bool
        Boolean indicator if the package is available or not

    Examples
    --------
    >>> has_numpy = has_pkg('numpy')
    >>> has_numpy
    True
    >>> has_foo = has_pkg('other_non_installed_pkg')
    >>> has_foo
    False
    """
    try:
        importlib.import_module(pkg_name)
    except ModuleNotFoundError:
        return False
    return True


def requires_pkg(pkg_name, reason=None):
    """
    Helper function to generate a skipif decorator for any package.

    Parameters
    ----------
    pkg_name : str
        The name of the package that is required for a test(s)
    reason : str, optional
        Explanation of why the skipped it to be tested
>>>>>>> ed139c5e

    Returns
    -------
    requires_pkg : _pytest.mark.structures.MarkDecorator
        A pytest decorator that will skip tests if the package is not available
    """
    if not reason:
        reason = f"Package {pkg_name} is required, but was not found."
    requires_pkg = pytest.mark.skipif(not has_pkg(pkg_name), reason=reason)
    return requires_pkg

<<<<<<< HEAD
=======

>>>>>>> ed139c5e
# =============================================================================================
# Shortcut functions to get file paths to test data.
# =============================================================================================


def get_amber_file_path(prefix):
    """Get AMBER prmtop and inpcrd test data filepaths.

    Parameters
    ----------
    prefix : str
        The file name without extension of .prmtop and .inpcrd
        files to retrieve from testdata/systems/amber.

    Returns
    -------
    prmtop_filepath : str
        Absolute path to the AMBER prmtop filepath in testdata/systems/amber
    inpcrd_filepath : str
        Absolute path to the AMBER inpcrd filepath in testdata/systems/amber

    """
    prefix = os.path.join("systems", "amber", prefix)
    prmtop_filepath = get_data_file_path(prefix + ".prmtop")
    inpcrd_filepath = get_data_file_path(prefix + ".inpcrd")
    return prmtop_filepath, inpcrd_filepath


def get_packmol_pdb_file_path(prefix="cyclohexane_ethanol_0.4_0.6"):
    """Get PDB filename for a packmol-generated box

    Parameters
    ----------
    prefix : str, optional, default='cyclohexane_ethanol_0.4_0.6'
        The prefix of .pdb file to retrieve from testdata/systems/packmol_boxes

    Returns
    -------
    pdb_filename : str
        Absolute path to the PDB file
    """
    prefix = os.path.join("systems", "packmol_boxes", prefix)
    pdb_filename = get_data_file_path(prefix + ".pdb")
    return pdb_filename


def get_monomer_mol2_file_path(prefix="ethanol"):
    """Get absolute filepath for a mol2 file denoting a small molecule monomer in testdata

    Parameters
    ----------
    prefix : str, optional, default='ethanol'
        The prefix of .mol2 file to retrieve from systems/monomers/

    Returns
    -------
    mol2_filename : str
        Absolute path to the mol2 file
    """
    # TODO: The mol2 files in this folder are not tripos mol2 files. Delete or convert them.
    prefix = os.path.join("systems", "monomers", prefix)
    mol2_filename = get_data_file_path(prefix + ".mol2")
    return mol2_filename


def extract_compressed_molecules(tar_file_name, file_subpaths=None, filter_func=None):
    if (file_subpaths is None) == (filter_func is None):
        raise ValueError(
            "Only one between file_subpaths and filter_func must be specified."
        )

    # Find the path of the tarfile with respect to the data/molecules/ folder.
    molecules_dir_path = get_data_file_path("molecules")
    tar_file_path = os.path.join(molecules_dir_path, tar_file_name)
    tar_root_dir_name = tar_file_name.split(".")[0]

    # Return value: Paths to the extracted molecules.
    extracted_file_paths = None

    # Handle subpaths search.
    if file_subpaths is not None:
        # We can already check the paths of the extracted files
        # and skipping opening the tarball if not necessary.
        extracted_file_paths = [
            os.path.join(molecules_dir_path, tar_root_dir_name, file_subpath)
            for file_subpath in file_subpaths
        ]

        # Remove files that we have already extracted.
        # Also, we augument the subpath with its root directory.
        file_subpaths_set = {
            os.path.join(tar_root_dir_name, subpath)
            for subpath, fullpath in zip(file_subpaths, extracted_file_paths)
            if not os.path.isfile(fullpath)
        }

        # If everything was already extracted, we don't need to open the tarball.
        if len(file_subpaths_set) == 0:
            return extracted_file_paths

        # Otherwise, create a filter matching only the subpaths.
        filter_func = lambda x: x in file_subpaths_set

    # If no filter was specified, just create one matching everything.
    if filter_func is None:
        filter_func = lambda x: True

    # Determine opening mode.
    if ".gz" in tar_file_name:
        mode = "r:gz"
    else:
        mode = "r"

    # Extract required files.
    import tarfile

    with tarfile.open(tar_file_path, mode) as tar_file:
        # Gather the paths to extract. Remove the
        members = [m for m in tar_file.getmembers() if filter_func(m.name)]

        # Built the paths to the extracted molecules we didn't already.
        if extracted_file_paths is None:
            extracted_file_paths = [
                os.path.join(molecules_dir_path, m.name) for m in members
            ]

        # Extract only the members that we haven't already extracted.
        members = [
            member
            for member, fullpath in zip(members, extracted_file_paths)
            if not os.path.isfile(fullpath)
        ]
        tar_file.extractall(path=molecules_dir_path, members=members)

    return extracted_file_paths


def get_alkethoh_file_path(alkethoh_name, get_amber=False):
    """Retrieve the mol2, top and crd files of a molecule in the AlkEthOH set.

    Parameters
    ----------
    alkethoh_name : str
        The name of the AlkEthOH molecule (e.g. "AlkEthOH_r0", "AlkEthOH_c1266").
    get_amber : bool, optional
        If True, the paths to the top and crd files are returned.

    Returns
    -------
    molecule_file_paths : str or List[str]
        All the requested paths. If ``get_amber`` is False, only a single string
        pointing to the path of the mol2 file is returned, otherwise this is a
        list ``[mol2_path, top_path, crd_path]``.

    """
    # Determine if this is a ring or a chain molecule and the subfolder name.
    is_ring = alkethoh_name[9] == "r"
    alkethoh_subdir_name = "rings" if is_ring else "chain"
    alkethoh_subdir_name = "AlkEthOH_" + alkethoh_subdir_name + "_filt1"

    # Determine which paths have to be returned.
    file_base_subpath = os.path.join(alkethoh_subdir_name, alkethoh_name)
    # We always return the mol2 file.
    file_subpaths = [file_base_subpath + "_tripos.mol2"]
    # Check if we need to return also Amber files.
    if get_amber:
        file_subpaths.append(file_base_subpath + ".top")
        file_subpaths.append(file_base_subpath + ".crd")

    return extract_compressed_molecules(
        "AlkEthOH_tripos.tar.gz", file_subpaths=file_subpaths
    )


def get_freesolv_file_path(freesolv_id, ff_version):
    file_base_name = "mobley_" + freesolv_id
    mol2_file_subpath = os.path.join("mol2files_sybyl", file_base_name + ".mol2")
    xml_dir = "xml_" + ff_version.replace(".", "_")
    xml_file_subpath = os.path.join(xml_dir, file_base_name + "_vacuum.xml")

    # Extract the files if needed.
    file_subpaths = [mol2_file_subpath, xml_file_subpath]
    return extract_compressed_molecules("FreeSolv.tar.gz", file_subpaths=file_subpaths)


# =============================================================================================
# Shortcut functions to create System objects from system files.
# =============================================================================================


def create_system_from_amber(prmtop_file_path, inpcrd_file_path, *args, **kwargs):
    """Create an OpenMM System and Topology from the AMBER files.

    Parameters
    ----------
    prmtop_file_path : str
        Path to the topology/parameter file in AMBER prmtop format.
    inpcrd_file_path : str
        Path to the coordinates file in AMBER inpcrd or rst7 format.
    *args
    **kwargs
        Other parameters to pass to ``simtk.openmm.app.AmberPrmtopFile.createSystem``.

    Returns
    -------
    system : simtk.openmm.System
        The OpenMM ``System`` object with the parameters.
    topology : simtk.openmm.app.Topology
        The OpenMM ``Topology`` object loaded from the AMBER files.
    positions : simtk.unit.Quantity
        Initial positions loaded from the inpcrd or restart file.

    """
    prmtop_file = openmm.app.AmberPrmtopFile(prmtop_file_path)
    # AmberInpcrdFile parses also rst7 files.
    inpcrd_file = openmm.app.AmberInpcrdFile(inpcrd_file_path)
    # Create system and update box vectors (if needed)
    system = prmtop_file.createSystem(*args, **kwargs)
    if inpcrd_file.boxVectors is not None:
        system.setDefaultPeriodicBoxVectors(*inpcrd_file.boxVectors)
    # Store numpy positions.
    positions = inpcrd_file.getPositions(asNumpy=True)
    return system, prmtop_file.topology, positions


# =============================================================================================
# Utility functions for energy comparisons.
# =============================================================================================


def quantities_allclose(quantity1, quantity2, **kwargs):
    """Check if two Quantity objects are close.

    If the quantities are arrays, all their elements must be close.
    If the given arguments are unitless, this simply calls numpy.allclose().

    Parameters
    ----------
    quantity1 : simtk.unit.Quantity
        The first unit to compare.
    quantity2 : simtk.unit.Quantity
        The second unit to compare.
    **kwargs
        Other parameters passed to ``numpy.allclose()``.

    Returns
    -------
    is_close : bool
        True if the two quantities are close, False otherwise.

    """
    if isinstance(quantity1, unit.Quantity):
        # Check that the two Quantities have compatible units.
        if not quantity1.unit.is_compatible(quantity2.unit):
            raise ValueError(
                "The two quantities don't have compatible units: "
                "{} and {}".format(quantity1.unit, quantity2.unit)
            )
        # Compare the values stripped of the units.
        quantity1 = quantity1.value_in_unit_system(unit.md_unit_system)
        quantity2 = quantity2.value_in_unit_system(unit.md_unit_system)
    return np.allclose(quantity1, quantity2, **kwargs)


def get_context_potential_energy(
    context, positions, box_vectors=None, by_force_group=True
):
    """Compute the potential energy of a System in a Context object.

    This is simply a shortcut that takes care of setting
    box vectors and positions before computing the energy.

    Parameters
    ----------
    context : simtk.openmm.Context
        The Context object containing the system.
    positions : simtk.unit.Quantity
        A n_atoms x 3 arrays of coordinates with units of length.
    box_vectors : simtk.unit.Quantity, optional
        If specified, this should be a 3 x 3 array. Each row should
        be a box vector.
    by_force_group : bool, optional
        If True, it returns a dictionary mapping force groups to
        their potential energies. Default is True.

    Returns
    -------
    potential_energy : simtk.unit.Quantity or Dict[type, Quantity]
        The potential energy of the system at the given coordinates.
        If ``by_force_group`` is True, then this is a dictionary
        mapping force groups to their potential energy.

    """
    # Box vectors must be updated before positions are set.
    if box_vectors is not None:
        context.setPeriodicBoxVectors(*box_vectors)
    context.setPositions(positions)

    # If we don't have energies by force group,
    # just return the energy of the full System.
    if not by_force_group:
        return context.getState(getEnergy=True).getPotentialEnergy()

    # Determine how many force groups we need to compute.
    force_groups = {f.getForceGroup() for f in context.getSystem().getForces()}

    # Compute potential energies of all groups.
    potential_energies = {}
    for force_group in force_groups:
        state = context.getState(getEnergy=True, groups={force_group})
        potential_energies[force_group] = state.getPotentialEnergy()
    return potential_energies


class FailedEnergyComparisonError(AssertionError):
    """Error raised when the energy comparison between two system fails.

    Attributes
    ----------
    potential_energy1
    potential_energy2

    """

    def __init__(self, err_msg, potential_energy1, potential_energy2):
        super().__init__(err_msg)
        self.potential_energy1 = potential_energy1
        self.potential_energy2 = potential_energy2


def compare_context_energies(
    context1, context2, *args, rtol=1.0e-5, atol=1.0e-8, **kwargs
):
    """Compare energies of two Contexts given the same positions.

    Parameters
    ----------
    context1 : simtk.openmm.Context
        The first Context object to compare containing the system.
    context2 : simtk.openmm.Context
        The second Context object to compare containing the system.
    positions : simtk.unit.Quantity
        A n_atoms x 3 arrays of coordinates with units of length.
    rtol : float, optional, default=1e-5
        The relative tolerance parameter used for the energy comparisons.
    atol : float, optional, default=1e-8
        The absolute tolerance parameter used for the energy comparisons.
    box_vectors : simtk.unit.Quantity, optional
        If specified, this should be a 3 x 3 array. Each row should
        be a box vector.
    by_force_group : bool, optional
        If True, the energies of each force groups are compared.
        Default is True.

    Returns
    -------
    potential_energy1 : simtk.unit.Quantity or Dict[int, Quantity]
        The potential energy of context1 at the given coordinates.
        If ``by_force_group`` is True, then this is a dictionary
        mapping force groups to their potential energy.
    potential_energy2 : simtk.unit.Quantity or Dict[int, Quantity]
        The potential energy of context2 at the given coordinates.
        If ``by_force_group`` is True, then this is a dictionary
        mapping force groups to their potential energy.

    Raises
    ------
    FailedEnergyComparisonError
        If the potential energies of the two contexts are different
        or if the two Systems in the contexts have forces divided into
        different force groups. The potential energies of context1 and
        context2 can be accessed in the Exception through the attributes
        potential_energy1 and potential_energy2 respectively.

    """
    potential_energy1 = get_context_potential_energy(context1, *args, **kwargs)
    potential_energy2 = get_context_potential_energy(context2, *args, **kwargs)

    def raise_assert(assertion, err_msg, format_args):
        """Shortcut to raise a custom error and format the error message."""
        if not assertion:
            raise FailedEnergyComparisonError(
                err_msg.format(*format_args), potential_energy1, potential_energy2
            )

    # If by_force_group is True, then the return value will be a
    # dictionary and we need to compare force group by force group.
    if isinstance(potential_energy1, unit.Quantity):
        raise_assert(
            assertion=quantities_allclose(
                potential_energy1, potential_energy2, rtol=rtol, atol=atol
            ),
            err_msg="potential energy 1 {}, potential energy 2: {}",
            format_args=(potential_energy1, potential_energy2),
        )
    else:  # potential_energy1 is a dict.
        # If the two context expose different force groups raise an error.
        raise_assert(
            assertion=set(potential_energy1) == set(potential_energy2),
            err_msg="The two contexts have different force groups: context1 {}, context2 {}",
            format_args=(sorted(potential_energy1), sorted(potential_energy2)),
        )

        # Check the potential energies of all force groups.
        for force_group in potential_energy1:
            energy1 = potential_energy1[force_group]
            energy2 = potential_energy2[force_group]
            raise_assert(
                assertion=quantities_allclose(energy1, energy2, rtol=rtol, atol=atol),
                err_msg="Force group {} do not have the same energies: context1 {}, context2 {}",
                format_args=(force_group, energy1, energy2),
            )

    return potential_energy1, potential_energy2


def compare_system_energies(
    system1,
    system2,
    positions,
    box_vectors=None,
    by_force_type=True,
    ignore_charges=False,
    modify_system=False,
    rtol=1.0e-5,
    atol=1.0e-8,
):
    """Compare energies of two Systems given the same positions.

    Parameters
    ----------
    system1 : simtk.openmm.System
        The first Context object to compare containing the system.
    system2 : simtk.openmm.System
        The second Context object to compare containing the system.
    positions : simtk.unit.Quantity
        A n_atoms x 3 arrays of coordinates with units of length.
    box_vectors : simtk.unit.Quantity, optional
        If specified, this should be a 3 x 3 array. Each row should
        be a box vector.
    by_force_type : bool, optional
        If True, the contribution to the energy of each force type
        is compared instead of just the overall potential energy.
        Default is True.
    ignore_charges : bool, optional
        If True, particle and exception charges are ignored during
        the comparison. Default is False.
    modify_system : bool, optional
        If either ``by_force_type`` or ``ignore_charges`` are True,
        the function will change the force groups of two ``Systems``
        to compute the separate contributions. Set this to False to
        work on a copy and avoid modifying the original objects.
        Default is False.
    rtol : float, optional, default=1e-5
        The relative tolerance parameter used for the energy comparisons.
    atol : float, optional, default=1e-8
        The absolute tolerance parameter used for the energy comparisons.

    Returns
    -------
    potential_energy1 : simtk.unit.Quantity or Dict[str, Quantity]
        The potential energy of context1 at the given coordinates.
        If ``by_force_type`` is True, then this is a dictionary
        mapping force names to their potential energy.
    potential_energy2 : simtk.unit.Quantity or Dict[str, Quantity]
        The potential energy of context2 at the given coordinates.
        If ``by_force_type`` is True, then this is a dictionary
        mapping force names to their potential energy.

    Raises
    ------
    FailedEnergyComparisonError
        If the potential energies of the two contexts are different
        or if the two Systems in the contexts have forces divided into
        different force groups. The potential energies of context1 and
        context2 can be accessed in the Exception through the attributes
        potential_energy1 and potential_energy2 respectively.

    """
    # Make a copy of the systems if requested.
    if not modify_system and (by_force_type or ignore_charges):
        system1 = copy.deepcopy(system1)
        system2 = copy.deepcopy(system2)

    # Group force types into OpenMM force groups.
    if by_force_type:
        # Remove eventual CMMotionRemover forces that do not affect energies.
        for system in [system1, system2]:
            for force_idx, force in enumerate(system.getForces()):
                if isinstance(force, openmm.CMMotionRemover):
                    system.removeForce(force_idx)
                    break

        # First check that the two systems have the same force types.
        force_names1 = {f.__class__.__name__ for f in system1.getForces()}
        force_names2 = {f.__class__.__name__ for f in system2.getForces()}
        if set(force_names1) != set(force_names2):
            err_msg = "The two Systems have different forces to compare:\n - system1 {}\n - system2 {}"
            raise ValueError(err_msg.format(sorted(force_names1), sorted(force_names2)))

        # Create a map from force group to force class and viceversa.
        group_to_force = {i: force_name for i, force_name in enumerate(force_names1)}
        force_to_group = {force_name: i for i, force_name in group_to_force.items()}

        # Assign force groups.
        for system in [system1, system2]:
            for force in system.getForces():
                force.setForceGroup(force_to_group[force.__class__.__name__])

    # If we need to ignore the charges, turn off particle and exceptions charges.
    if ignore_charges:
        for system in [system1, system2]:
            # Find the NonbondedForce.
            nonbonded_force = None
            for force in system.getForces():
                if isinstance(force, openmm.NonbondedForce):
                    nonbonded_force = force

            # We checked before that the two systems have the same force
            # types so we can break the loop if there are no NonbondedForces.
            if nonbonded_force is None:
                break

            # Set particle charges to 0.0.
            for particle_idx in range(nonbonded_force.getNumParticles()):
                charge, sigma, epsilon = nonbonded_force.getParticleParameters(
                    particle_idx
                )
                nonbonded_force.setParticleParameters(particle_idx, 0.0, sigma, epsilon)

            # Set particle exceptions charge products to 0.0.
            for exception_idx in range(nonbonded_force.getNumExceptions()):
                (
                    atom1,
                    atom2,
                    chargeprod,
                    sigma,
                    epsilon,
                ) = nonbonded_force.getExceptionParameters(exception_idx)
                nonbonded_force.setExceptionParameters(
                    exception_idx, atom1, atom2, 0.0, sigma, epsilon
                )

    # Create Contexts and compare the energies.
    integrator = openmm.VerletIntegrator(1.0 * unit.femtoseconds)
    context1 = openmm.Context(system1, integrator)
    context2 = openmm.Context(system2, copy.deepcopy(integrator))

    def map_energies_by_force_type(potential_energy1, potential_energy2):
        """Convert dictionary force_group -> energy to force_type -> energy."""
        potential_energy1 = {
            group_to_force[group]: energy for group, energy in potential_energy1.items()
        }
        potential_energy2 = {
            group_to_force[group]: energy for group, energy in potential_energy2.items()
        }
        return potential_energy1, potential_energy2

    # Catch the exception and log table force type -> energy.
    try:
        potential_energy1, potential_energy2 = compare_context_energies(
            context1,
            context2,
            positions,
            box_vectors,
            by_force_group=by_force_type,
            rtol=rtol,
            atol=atol,
        )
    except FailedEnergyComparisonError as e:
        # We don't need to convert force groups into force types
        if not by_force_type:
            raise
        # Add to the error message the table of energies by force type.
        potential_energy1, potential_energy2 = map_energies_by_force_type(
            e.potential_energy1, e.potential_energy2
        )
        # Pretty-print the dictionaries.
        table = "\n\npotential energy system1:\n" + pprint.pformat(potential_energy1)
        table += "\n\npotential energy system2:\n" + pprint.pformat(potential_energy2)
        raise type(e)(str(e) + table, e.potential_energy1, e.potential_energy2)

    if by_force_type:
        return map_energies_by_force_type(potential_energy1, potential_energy2)
    return potential_energy1, potential_energy2


# =============================================================================================
# Utility functions for parameters comparisons.
# =============================================================================================


class _ParametersComparer:
    """This is just a convenience class to compare and print parameters.

    Parameters
    ----------
    **kwargs
        All the parameters to compare.

    Attributes
    ----------
    parameters : dict
        The dictionary of parameters.

    Examples
    --------
    >>> import copy
    >>> from simtk import unit
    >>> par1 = _ParametersComparer(charge=1.0*unit.elementary_charge,
    ...                            rmin_half=1.5*unit.angstrom)
    >>> par2 = copy.deepcopy(par1)
    >>> par3 = _ParametersComparer(charge=-1.0*unit.elementary_charge,
    ...                            rmin_half=0.15*unit.nanometers)
    >>> par1 == par2
    True
    >>> par1 == par3
    False
    >>> str(par1)
    '(charge: 1.0 e, rmin_half: 1.5 A)'

    """

    def __init__(self, **parameters):
        self.parameters = parameters

    def remove_parameters(self, parameter_names):
        for parameter_name in parameter_names:
            try:
                del self.parameters[parameter_name]
            except KeyError:
                pass

    def pretty_format_diff(self, other, new_line=True, indent=True):
        """Return a pretty-formatted string describing the differences between parameters.

        Parameters
        ----------
        other : _ParametersComparer
        new_line : bool, optional
            Separate different parameters with new lines.
        indent : bool, optional
            Indent the formatting.

        Returns
        -------
        diff_str : str

        """
        diff = self._get_diff(other)
        diff_list = []
        for par_name in sorted(diff.keys()):
            par1, par2 = diff[par_name]
            diff_list.append(
                "{par_name}: {par1} != {par2}".format(
                    par_name=par_name, par1=par1, par2=par2
                )
            )
        separator = "\n" if new_line else ""
        diff_str = separator.join(diff_list)
        if indent:
            diff_str = textwrap.indent(diff_str, prefix="    ")
        return diff_str

    def _get_diff(self, other):
        """Build a 'diff' including only the parameters that are different."""
        assert set(self.parameters.keys()) == set(other.parameters.keys())
        diff = {}
        for par_name, par1_value in self.parameters.items():
            par2_value = other.parameters[par_name]
            # Determine whether this parameter is close or not.
            if not quantities_allclose(par1_value, par2_value):
                diff[par_name] = (par1_value, par2_value)
        return diff

    def __eq__(self, other):
        return len(self._get_diff(other)) == 0

    def __str__(self):
        # Reorder the parameters to print in deterministic order.
        parameter_order = sorted(self.parameters)
        # Quantities in a dictionary are normally printed in the
        # format "Quantity(value, unit=unit)" so we make it prettier.
        par_str = ", ".join(
            "{}: {}".format(p, self.parameters[p]) for p in parameter_order
        )
        return "(" + par_str + ")"


class _TorsionParametersComparer:
    """A ParametersComparer class for torsions.

    Torsions require a different comparison because multiple set of
    (periodicity, phase, k) parameters can be associated to the same
    four atoms.

    Parameters
    ----------
    *parameters
        Variable length arguments. Each is a _ParametersComparer instance.

    Attributes
    ----------
    parameters : List[_ParametersComparer]
        The list of _ParametersComparer instances.

    Examples
    --------
    >>> from simtk import unit
    >>> par1 = _ParametersComparer(periodicity=2, phase=0.0*unit.degrees)
    >>> par2 = _ParametersComparer(periodicity=4, phase=180.0*unit.degrees)
    >>> torsion_par = _TorsionParametersComparer(par1, par2)

    """

    def __init__(self, *parameters):
        # *args is a tuple. Convert it to a list to make it appendable.
        self.parameters = list(parameters)

    def pretty_format_diff(self, other, new_line=True, indent=True):
        """Return a pretty-formatted string describing the differences between parameters.

        Parameters
        ----------
        other : _TorsionParametersComparer
        new_line : bool, optional
            Separate different parameters with new lines.
        indent : bool, optional
            Indent the formatting.

        Returns
        -------
        diff_str : str

        """
        diff_str = "Parameters in first system:\n"
        diff_str += self._pretty_format_parameters(self.parameters, new_line=new_line)
        diff_str += "\nParameters in second system:\n"
        diff_str += self._pretty_format_parameters(other.parameters, new_line=new_line)
        if indent:
            diff_str = textwrap.indent(diff_str, "    ")
        return diff_str

    def _pretty_format_parameters(self, parameters, new_line=True, indent=True):
        # Reorder the parameters by periodicity and then phase to print in deterministic order.
        sort_key = lambda x: (x.parameters["periodicity"], x.parameters["phase"])
        parameters = sorted(parameters, key=sort_key)
        # Quantities in a dictionary are normally printed in the
        # format "Quantity(value, unit=unit)" so we make it prettier.
        separator = "\n" if new_line else ", "
        prefix = "["
        if indent and new_line:
            separator += "    "
        elif indent:
            prefix += "    "
        return prefix + separator.join(str(pars) for pars in parameters) + "]"

    def __eq__(self, other):
        # Look for self.parameters that don't match any other.parameters.
        for parameters1 in self.parameters:
            # Find at least 1 set of parameters in the list that are equal.
            if all(parameters1 != parameters2 for parameters2 in other.parameters):
                return False

        # Look for other.parameters that don't match any other self.parameters.
        for parameters2 in other.parameters:
            # Find at least 1 set of parameters in the list that are equal.
            if all(parameters1 != parameters2 for parameters1 in self.parameters):
                return False
        return True

    def __str__(self):
        return self._pretty_format_parameters(
            self.parameters, new_line=False, indent=False
        )


class FailedParameterComparisonError(AssertionError):
    """Error raised when the parameter comparison between two forces fails.

    Attributes
    ----------
    different_parameters : Dict[Hashable, Tuple[_ParameterComparer]]
        All the parameters for which a differences was detected.
        different_parameters[atom_indices] is a tuple
        (parameter_force1, parameter_force2).

    """

    def __init__(self, err_msg, different_parameters):
        super().__init__(err_msg)
        self.different_parameters = different_parameters


def _compare_parameters(
    parameters_force1,
    parameters_force2,
    interaction_type,
    force_name="",
    systems_labels=None,
):
    """Compare the parameters of 2 forces and raises an exception if they are different.

    Parameters
    ----------
    parameters_force1 : Dict[Hashable, _ParametersComparer]
        A dictionary associating a _ParametersComparer entry to a key
        that is usually a set of atom indices (e.g., the atom index
        for nonbonded interactions, two atom indices for bonds and
        1-4 exceptions, 3 indices for angles, and 4 for torsions).
    parameters_force2 : Dict[Hashable, _ParametersComparer]
        The parameters of the force to compare.
    interaction_type : str
        A string describing the type of interactions (e.g., "bond",
        "particle exception", "proper torsion"). This is only used to
        improve the error message where differences between the two
        forces are detected.
    force_name : str, optional
        The name of the force to optionally include in the eventual
        error message.
    systems_labels : Tuple[str], optional
        A pair of strings with a meaningful name for the system. If
        specified, this will be included in the error message to
        improve its readability.

    Raises
    ------
    FailedParameterComparisonError
        If there are differences in the parameters of the two forces.
        The exceptions exposes an attribute ``different_parameters``
        with the different parameters.

    """
    diff_msg = ""

    # First check the parameters that are unique to only one of the forces.
    unique_keys1 = set(parameters_force1) - set(parameters_force2)
    unique_keys2 = set(parameters_force2) - set(parameters_force1)
    err_msg = "\n\n{} force has the following unique " + interaction_type + "s: {}\n"
    if len(unique_keys1) != 0:
        force_label = systems_labels[0] if systems_labels is not None else "First"
        diff_msg += err_msg.format(force_label, sorted(unique_keys1))
    if len(unique_keys2) != 0:
        force_label = systems_labels[1] if systems_labels is not None else "Second"
        diff_msg += err_msg.format(force_label, sorted(unique_keys2))

    # Create a diff for entries that have same keys but different parameters.
    different_parameters = {}
    for key in set(parameters_force1).intersection(set(parameters_force2)):
        if parameters_force1[key] != parameters_force2[key]:
            different_parameters[key] = (parameters_force1[key], parameters_force2[key])

    # Handle force and systems labels default arguments.
    if force_name != "":
        force_name += " "  # Add space after.
    if systems_labels is not None:
        systems_labels = " for the {} and {} systems respectively".format(
            *systems_labels
        )
    else:
        systems_labels = ""

    # Print error.
    if len(different_parameters) > 0:
        diff_msg += (
            "\n\nThe following {interaction}s have different parameters "
            "in the two {force_name}forces{systems_labels}:".format(
                interaction=interaction_type,
                force_name=force_name,
                systems_labels=systems_labels,
            )
        )
        for key in sorted(different_parameters.keys()):
            param1, param2 = different_parameters[key]
            parameters_diff = param1.pretty_format_diff(param2)
            diff_msg += "\n{} {}:\n{}".format(interaction_type, key, parameters_diff)

    if diff_msg != "":
        diff_msg = ("A difference between {} was detected. " "Details follow.").format(
            interaction_type
        ) + diff_msg
        raise FailedParameterComparisonError(diff_msg + "\n", different_parameters)


@functools.singledispatch
def _get_force_parameters(force, system, ignored_parameters):
    """This function builds a _ParameterComparer representation of the
    force parameters that can be used for comparison to other forces
    with _compare_parameters.

    Each _ParameterComparer must be associated to a key, which is usually
    a tuple of atom indices (e.g., the atom index for nonbonded interactions,
    two atom indices for bonds and 1-4 exceptions, 3 indices for angles,
    and 4 for torsions).

    A single force can generate multiple representations (e.g., a NonbondedForce
    can generate one representations for particle parameters and one for
    parameter exceptions.

    Parameters
    ----------
    force
        The OpenMM Force object.
    system : simtk.openmm.System
        The System to which this force belongs to.
    ignored_parameters : Iterable[str]
        The parameters to ignore in the comparison.

    Returns
    -------
    force_parameters : Dict[str, Dict[Hashable, _ParameterComparer]]
        The parameter representation. force_parameters[interaction_type]
        is a dictionary mapping a tuple of atom indices to the
        associated parameters. interaction_type can be any string
        identifying the type of parameters (e.g. "particle exception",
        "proper torsion", "bond").

    """
    raise NotImplementedError(
        "Comparison between {}s is not currently " "supported.".format(type(force))
    )


@_get_force_parameters.register(openmm.HarmonicBondForce)
def _get_bond_force_parameters(force, _, ignored_parameters):
    """Implementation of _get_force_parameters for HarmonicBondForces."""
    # Build the dictionary of the parameters of a single force.
    force_parameters = {}
    for bond_idx in range(force.getNumBonds()):
        atom1, atom2, r0, k = force.getBondParameters(bond_idx)

        # Ignore bonds with 0.0 spring constant that don't affect the energy.
        if (k / k.unit) == 0.0:
            continue

        # Reorder the bond to have a canonical key.
        bond_key = tuple(sorted([atom1, atom2]))
        force_parameters[bond_key] = _ParametersComparer(r0=r0, k=k)
        force_parameters[bond_key].remove_parameters(ignored_parameters)

    return {"bond": force_parameters}


@_get_force_parameters.register(openmm.HarmonicAngleForce)
def _get_angle_force_parameters(force, _, ignored_parameters):
    """Implementation of _get_force_parameters for HarmonicAngleForces."""
    # Build the dictionary of the parameters of a single force.
    force_parameters = {}
    for angle_idx in range(force.getNumAngles()):
        atom1, atom2, atom3, theta0, k = force.getAngleParameters(angle_idx)

        # Ignore angles with 0.0 spring constant that don't affect the energy.
        if (k / k.unit) == 0.0:
            continue

        # Reorder the bond to have a canonical key.
        angle_key = min(atom1, atom3), atom2, max(atom1, atom3)
        force_parameters[angle_key] = _ParametersComparer(theta0=theta0, k=k)
        force_parameters[angle_key].remove_parameters(ignored_parameters)

    return {"angle": force_parameters}


@_get_force_parameters.register(openmm.NonbondedForce)
def _get_nonbonded_force_parameters(force, _, ignored_parameters):
    """Implementation of _get_force_parameters for NonbondedForces."""
    # Build the dictionary of the particle parameters of the force.
    particle_parameters = {}
    for particle_idx in range(force.getNumParticles()):
        charge, sigma, epsilon = force.getParticleParameters(particle_idx)

        # Ignore sigma parameter if epsilon is 0.0.
        particle_parameters[particle_idx] = _ParametersComparer(
            charge=charge, epsilon=epsilon
        )
        if (epsilon / epsilon.unit) != 0.0:
            particle_parameters[particle_idx].parameters["sigma"] = sigma
        particle_parameters[particle_idx].remove_parameters(ignored_parameters)

    # Build the dictionary representation of the particle exceptions.
    exception_parameters = {}
    for exception_idx in range(force.getNumExceptions()):
        atom1, atom2, chargeprod, sigma, epsilon = force.getExceptionParameters(
            exception_idx
        )

        # Reorder the atom indices to have a canonical key.
        exception_key = tuple(sorted([atom1, atom2]))
        # Ignore sigma parameter if epsilon is 0.0.
        exception_parameters[exception_key] = _ParametersComparer(
            charge=chargeprod, epsilon=epsilon
        )
        if (epsilon / epsilon.unit) != 0.0:
            exception_parameters[exception_key].parameters["sigma"] = sigma
        exception_parameters[exception_key].remove_parameters(ignored_parameters)

    return {"particle": particle_parameters, "particle exception": exception_parameters}


def _merge_impropers_folds(improper_parameters):
    """Merge impropers with same periodicities and phases into a single folds.

    See _get_torsion_force_parameters.

    """
    for improper_key, improper_comparer in improper_parameters.items():
        # Group parameters by periodicity and phase and sum force constants.
        for comparer2_idx in reversed(range(1, len(improper_comparer.parameters))):
            parameter_comparer2 = improper_comparer.parameters[comparer2_idx]
            parameters2 = parameter_comparer2.parameters

            # parameter_comparer1 comes before parameter_comparer2 in the list.
            for parameter_comparer1 in improper_comparer.parameters[:comparer2_idx]:
                parameters1 = parameter_comparer1.parameters

                # If phase and periodicity match, sum the force constants
                # and remove one _ParametersComparer object from the list.
                if (
                    parameters1["phase"] == parameters2["phase"]
                    and parameters1["periodicity"] == parameters2["periodicity"]
                ):
                    # Update the force constant of the first parameter.
                    parameters1["k"] += parameters2["k"]
                    # Remove the second parameter from the list.
                    del improper_comparer.parameters[comparer2_idx]
                    break


@_get_force_parameters.register(openmm.PeriodicTorsionForce)
def _get_torsion_force_parameters(force, system, ignored_parameters):
    """Implementation of _get_force_parameters for NonbondedForces.

    If the special attribute 'n_improper_folds' is in ignored_parameters,
    then impropers with same periodicity and phases are merged into a
    single set of parameters having the sum of the force constants as k.
    This allows to compare parameters before and after the 0.1 version of
    the toolkit, in which the six-fold implementation was changed into
    the current three-fold.

    """
    if "n_improper_folds" not in ignored_parameters:
        ignore_n_folds = False
    else:
        ignore_n_folds = True
        # Create a copy of ignored_parameters without n_improper_folds
        # that must be removed later from the _ParametersComparer object.
        ignored_parameters = copy.deepcopy(ignored_parameters)
        ignored_parameters.remove("n_improper_folds")

    # Find all bonds. We'll use this to distinguish
    # between proper and improper torsions.
    bond_set = _find_all_bonds(system)

    proper_parameters = {}
    improper_parameters = {}
    for torsion_idx in range(force.getNumTorsions()):
        atom1, atom2, atom3, atom4, periodicity, phase, k = force.getTorsionParameters(
            torsion_idx
        )

        # Ignore torsions that don't contribute to the energy.
        if (k / k.unit) == 0.0:
            continue

        torsion_key = [atom1, atom2, atom3, atom4]
        if len(set(torsion_key)) != 4:
            raise ValueError(
                "Torsion {} is defined on less than 4 atoms: {}".format(torsion_key)
            )

        # Check if this is proper or not.
        torsion_bonds = [(torsion_key[i], torsion_key[i + 1]) for i in range(3)]
        is_proper = all(bond in bond_set for bond in torsion_bonds)

        # Determine the canonical order of the torsion key.
        if is_proper:
            torsion_key = _get_proper_torsion_canonical_order(*torsion_key)
            force_parameters = proper_parameters
        else:
            torsion_key = _get_improper_torsion_canonical_order(bond_set, *torsion_key)
            force_parameters = improper_parameters

        # Update the dictionary representation.
        parameters = _ParametersComparer(periodicity=periodicity, phase=phase, k=k)
        parameters.remove_parameters(ignored_parameters)
        # Each set of 4 atoms can have multiple torsion terms.
        try:
            force_parameters[torsion_key].parameters.append(parameters)
        except KeyError:
            force_parameters[torsion_key] = _TorsionParametersComparer(parameters)

    # Sum the force constants of all the improper torsion folds. This
    # is fundamental to compare parameters with versions of the toolkit
    # previous to 0.1, where the trefoil improper was six-fold rather
    # than three-fold as in the current version.
    if ignore_n_folds:
        _merge_impropers_folds(improper_parameters)

    return {
        "proper torsion": proper_parameters,
        "improper torsion": improper_parameters,
    }


def _find_all_bonds(system):
    """Find all bonds in the given system

    Parameters
    ----------
    system : simtk.openmm.System
        A System object containing a HarmonicBondForce from which the
        bonds are inferred.

    Returns
    -------
    bond_set : Set[Tuple[int]]
        A set of pairs (atom_index1, atom_index2) associated to bonds.
        For each bond two pairs are created with the atom indices in
        inverse order.

    """
    # Find the force with information on the bonds.
    bond_force = [
        f for f in system.getForces() if isinstance(f, openmm.HarmonicBondForce)
    ]
    assert len(bond_force) == 1
    bond_force = bond_force[0]

    # Create a set of all bonds.
    bond_set = set()
    for bond_idx in range(bond_force.getNumBonds()):
        atom1, atom2, _, _ = bond_force.getBondParameters(bond_idx)
        bond_set.add((atom1, atom2))
        bond_set.add((atom2, atom1))

    # Find all the constrained bonds, which do not have a HarmonicBondForce term.
    for constraint_idx in range(system.getNumConstraints()):
        atom1, atom2, distance = system.getConstraintParameters(constraint_idx)
        bond_set.add((atom1, atom2))
        bond_set.add((atom2, atom1))

    return bond_set


def _get_proper_torsion_canonical_order(i0, i1, i2, i3):
    """Create a unique order of the 4 atom indices of a proper torsion.

    The atom indices of a proper torsion are reordered so that the
    first atom is the smallest index.

    Parameters
    ----------
    i0, i1, i2, i3 : int
        Atom indices of the proper torsion.

    Returns
    -------
    j0, j1, j2, j3 : int
        Reordered atom indices of the proper torsion.

    """
    if i0 < i3:
        return i0, i1, i2, i3
    else:
        return i3, i2, i1, i0


def _get_improper_torsion_canonical_order(bond_set, i0, i1, i2, i3):
    """Create a unique order of the 4 atom indices of an improper torsion.

    Return j0, j1, j2, j3, where j0 is the central index and j1, j2, j3
    are in sorted() order. The centrality is determined by the maximum
    counts in the adjacency matrix.

    Parameters
    ----------
    bond_set : set
        The set of all bonds as determined by _find_all_bonds.
    i0, i1, i2, i3 : int,
        Atom indices of the improper torsion.

    Returns
    -------
    j0, j1, j2, j3 : int
        Reordered atom indices of the improper torsion, with j0 being
        the central index.

    """
    connections = np.zeros((4, 4))

    mapping = {i0: 0, i1: 1, i2: 2, i3: 3}
    inv_mapping = dict([(val, key) for key, val in mapping.items()])

    for (a, b) in itertools.combinations([i0, i1, i2, i3], 2):
        if (a, b) in bond_set:
            i, j = mapping[a], mapping[b]
            connections[i, j] += 1.0
            connections[j, i] += 1.0

    central_ind = connections.sum(0).argmax()
    central_ind = inv_mapping[central_ind]
    other_ind = sorted([i0, i1, i2, i3])
    other_ind.remove(central_ind)

    return central_ind, other_ind[0], other_ind[1], other_ind[2]


def compare_system_parameters(
    system1,
    system2,
    systems_labels=None,
    ignore_charges=False,
    ignore_improper_folds=False,
):
    """Check that two OpenMM systems have the same parameters.

    Parameters
    ----------
    system1 : simtk.openmm.System
        The first system to compare.
    system2 : simtk.openmm.System
        The second system to compare.
    systems_labels : Tuple[str], optional
        A pair of strings with a meaningful name for the system. If
        specified, this will be included in the error message to
        improve its readability.
    ignore_charges : bool, optional
        If True, particle and exception charges are ignored during
        the comparison. Default is False.
    ignore_improper_folds : bool, optional
        If True, all the folds of the same impropers are merged into
        a single one for the purpose of parameter comparison. Default
        is False.

    Raises
    ------
    FailedParameterComparisonError
        If there are differences in the parameters of the two forces.
        The exceptions exposes an attribute ``different_parameters``
        with the different parameters.

    """
    # Determine parameters to ignore.
    ignored_parameters_by_force = {}
    if ignore_charges:
        ignored_parameters_by_force["NonbondedForce"] = ["charge", "chargeprod"]
    if ignore_improper_folds:
        ignored_parameters_by_force["PeriodicTorsionForce"] = ["n_improper_folds"]

    # We need to perform some checks on the type and number of forces in the Systems.
    force_names1 = collections.Counter(
        f.__class__.__name__ for f in system1.getForces()
    )
    force_names2 = collections.Counter(
        f.__class__.__name__ for f in system2.getForces()
    )
    err_msg = "Only systems having 1 force per type are supported."
    assert set(force_names1.values()) == {1}, err_msg
    assert set(force_names2.values()) == {1}, err_msg

    # Remove the center-of-mass motion remover force from comparison.
    for force_names in [force_names1, force_names2]:
        if "CMMotionRemover" in force_names:
            del force_names["CMMotionRemover"]

    # Check that the two systems have the same forces.
    if set(force_names1) != set(force_names2):
        err_msg = "The two Systems have different forces to compare:\n - system1 {}\n - system2 {}"
        raise ValueError(err_msg.format(sorted(force_names1), sorted(force_names2)))

    # Find all the pair of forces to compare.
    force_pairs = {force_name: [] for force_name in force_names1}
    for system in [system1, system2]:
        for force in system.getForces():
            # Skip CMMotionRemover.
            if force.__class__.__name__ == "CMMotionRemover":
                continue
            force_pairs[force.__class__.__name__].append(force)

    # Compare all pairs of forces
    for force_name, (force1, force2) in force_pairs.items():
        # Select the parameters to ignore.
        try:
            ignored_parameters = ignored_parameters_by_force[force_name]
        except KeyError:
            ignored_parameters = ()

        # Get a dictionary representation of the parameters.
        parameters_force1 = _get_force_parameters(force1, system1, ignored_parameters)
        parameters_force2 = _get_force_parameters(force2, system2, ignored_parameters)

        # Compare the forces and raise an error if a difference is detected.
        for parameter_type, parameters1 in parameters_force1.items():
            parameters2 = parameters_force2[parameter_type]
            _compare_parameters(
                parameters1,
                parameters2,
                interaction_type=parameter_type,
                force_name=force_name,
                systems_labels=systems_labels,
            )


# =============================================================================================
# Utility functions to compare SMIRNOFF and AMBER force fields.
# =============================================================================================


def compare_amber_smirnoff(
    prmtop_file_path,
    inpcrd_file_path,
    forcefield,
    molecule,
    check_parameters=True,
    check_energies=True,
<<<<<<< HEAD
    **kwargs
=======
    **kwargs,
>>>>>>> ed139c5e
):
    """
    Compare energies and parameters for OpenMM Systems/topologies created
    from an AMBER prmtop and crd versus from a SMIRNOFF forcefield file which
    should parameterize the same system with same parameters.

    Parameters
    ----------
    prmtop_file_path : str
        Path to the topology/parameter file in AMBER prmtop format
    inpcrd_file_path : str
        Path to the coordinates file in AMBER inpcrd or rst7 format
    forcefield : ForceField
        Force field instance used to create the system to compare.
    molecule : topology.molecule.Molecule
        The molecule object to test.
    check_parameters : bool, optional
        If False, parameters are not compared. Energies are still comapred
        if ``check_energies`` is ``True`` (default is ``True``).
    check_parameters : bool, optional
        If False, energies are not compared and they are not returned.
        Parameters are not compared if ``check_energies`` is ``True``
        (default is ``True``).
    ignore_charges : bool, optional
        If True, particle and exception charges are ignored during
        the comparison. Default is False.

    Returns
    -------
    energies : Dict[str, Dict[str, simtk.unit.Quantity]] or None
        If ``check_energies`` is ``False``, nothing is returned. Otherwise,
        this is a dictionary with two keys: 'AMBER' and 'SMIRNOFF', each
        pointing to another dictionary mapping forces to their total
        contribution to the potential energy.

    Raises
    ------
    FailedEnergyComparisonError
        If the potential energies of the two systems are different
        or if the two Systems in the contexts have forces divided into
        different force groups. The potential energies of the AMBER and
        ForceField systems can be accessed in the Exception through the
        attributes potential_energy1 and potential_energy2 respectively.
    FailedParameterComparisonError
        If there are differences in the parameters of the two systems.
        The exceptions exposes an attribute ``different_parameters``
        with the different parameters.

    """
    from openforcefield.topology import Topology

    # Create System from AMBER files. By default, contrarily to ForceField,
    # systems from AMBER files are created with removeCMMotion=True
    amber_system, openmm_topology, positions = create_system_from_amber(
        prmtop_file_path, inpcrd_file_path, removeCMMotion=False
    )
    box_vectors = amber_system.getDefaultPeriodicBoxVectors()

    # Create System from forcefield.
    openff_topology = Topology.from_openmm(openmm_topology, unique_molecules=[molecule])
    ff_system = forcefield.create_openmm_system(openff_topology)

    # Test energies and parameters.
    if check_parameters:
        compare_system_parameters(
            amber_system, ff_system, systems_labels=("AMBER", "SMIRNOFF"), **kwargs
        )

    if check_energies:
        amber_energies, forcefield_energies = compare_system_energies(
            amber_system, ff_system, positions, box_vectors, **kwargs
        )

        return {"AMBER": amber_energies, "SMIRNOFF": forcefield_energies}
    return None<|MERGE_RESOLUTION|>--- conflicted
+++ resolved
@@ -23,9 +23,6 @@
 import textwrap
 
 import numpy as np
-<<<<<<< HEAD
-from simtk import openmm, unit
-=======
 import pytest
 from simtk import openmm, unit
 
@@ -94,7 +91,6 @@
         The name of the package that is required for a test(s)
     reason : str, optional
         Explanation of why the skipped it to be tested
->>>>>>> ed139c5e
 
     Returns
     -------
@@ -106,10 +102,7 @@
     requires_pkg = pytest.mark.skipif(not has_pkg(pkg_name), reason=reason)
     return requires_pkg
 
-<<<<<<< HEAD
-=======
-
->>>>>>> ed139c5e
+
 # =============================================================================================
 # Shortcut functions to get file paths to test data.
 # =============================================================================================
@@ -1425,11 +1418,7 @@
     molecule,
     check_parameters=True,
     check_energies=True,
-<<<<<<< HEAD
-    **kwargs
-=======
     **kwargs,
->>>>>>> ed139c5e
 ):
     """
     Compare energies and parameters for OpenMM Systems/topologies created
