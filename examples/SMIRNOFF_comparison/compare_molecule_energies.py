--- conflicted
+++ resolved
@@ -4,18 +4,12 @@
 # Cross-check energies of molecules from AlkEthOH set using SMIRNOFF xml file
 # versus energies from AMBER .prmtop and .crd files (parm@frosst params)
 
-<<<<<<< HEAD
-datapath = './AlkEthOH_tripos/AlkEthOH_rings_filt1'
-#molname = 'AlkEthOH_r0' #That fails, but it's complicated. Try cyclobutane
-molname = 'AlkEthOH_r51'
-=======
 #datapath = './AlkEthOH_tripos/AlkEthOH_chain_filt1'
 # datapath = './AlkEthOH_tripos/AlkEthOH_rings_filt1'
 datapath = './AlkEthOH_tripos/AlkEthOH_test_filt1'
 
 molname = 'AlkEthOH_r22'
 
->>>>>>> f6bf2336
 mol_filepath = os.path.join(datapath, molname + '_tripos.mol2')
 prmtop_filepath = os.path.join(datapath, molname + '.top')
 inpcrd_filepath = os.path.join(datapath, molname + '.crd')
