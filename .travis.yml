language: python

# Run jobs on container-based infrastructure, can be overridden per job
dist: xenial

# Run builds for both master and topology (and PRs to each)
branches:
  only:
  - master
  - topology

matrix:
  include:
    # Test osx with RDKit
    - os: osx
      language: generic
      env: PYTHON_VER=3.6 RDKIT=true
    - os: osx
      language: generic
      env: PYTHON_VER=3.7 RDKIT=true

    # Test RDKit compatibility
    - os: linux
      python: 3.6
      env: PYTHON_VER=3.6 RDKIT=true
    - os: linux
      python: 3.7
      sudo: required
      env: PYTHON_VER=3.7 RDKIT=true

    # Test OpenEye compatibility
    - os: linux
      python: 3.6
      env: PYTHON_VER=3.6 OPENEYE=true
    - os: linux
      sudo: required
      python: 3.7
      env: PYTHON_VER=3.7 OPENEYE=true

    # Test case where both OpenEye and RDKit are installed
    - os: linux
      python: 3.6
      env: PYTHON_VER=3.6 OPENEYE=true RDKIT=true
    - os: linux
      sudo: required
      python: 3.7
      env: PYTHON_VER=3.7 OPENEYE=true RDKIT=true

env:
  global:
    - OE_LICENSE="$HOME/oe_license.txt"

before_install:
    # Additional info about the build
  - uname -a
  - df -h
  - ulimit -a

    # Install the Python environemt
  - source devtools/travis-ci/before_install.sh
  - python -V
  # Unpack encrypted OpenEye license file
<<<<<<< HEAD
  #- if [[ "$OPENEYE" == true && "$TRAVIS_SECURE_ENV_VARS" == true ]]; then openssl aes-256-cbc -K $encrypted_5f58236b8908_key -iv $encrypted_5f58236b8908_iv -in oe_license.txt.enc -out $OE_LICENSE -d; fi
  - if [ "$TRAVIS_SECURE_ENV_VARS" == true ]; then openssl aes-256-cbc -K $encrypted_a4fdffb2b55a_key -iv $encrypted_a4fdffb2b55a_iv -in oe_license.txt.enc -out $OE_LICENSE -d; fi
  - if [[ "$OPENEYE" == true && "$TRAVIS_SECURE_ENV_VARS" == false ]]; then echo "OpenEye license will not be installed in forks."; fi
=======
  - if [ "$TRAVIS_SECURE_ENV_VARS" == true ]; then openssl aes-256-cbc -K $encrypted_a4fdffb2b55a_key -iv $encrypted_a4fdffb2b55a_iv -in oe_license.txt.enc -out $OE_LICENSE -d; fi
  - if [ "$TRAVIS_SECURE_ENV_VARS" == false ]; then echo "OpenEye license will not be installed in forks."; fi
>>>>>>> 4bfe675f

install:
  # Create test environment for package
  - conda create -n test python=$PYTHON_VER pip pytest pytest-cov
  - source activate test

  # Use beta version for partial bond orders
  - if [[ "$OPENEYE" == true ]]; then conda install --yes -c openeye/label/Orion openeye-toolkits oeommtools && python -c "import openeye; print(openeye.__version__)"; fi

  # Install RDKit
  - if [[ "$RDKIT" == true ]]; then conda install --yes -c rdkit rdkit; fi
  - if [[ "$RDKIT" == true ]]; then conda install --yes -c omnia ambertools; fi

  # Install pip only modules
  - pip install codecov
  - pip install coverage==4.4

  # Build and install package
  - conda build --python=$PYTHON_VER devtools/conda-recipe
  - conda install --use-local openforcefield

script:
  - pytest -v -s --cov=openforcefield openforcefield/tests/

notifications:
    email: false

after_success:
  - codecov<|MERGE_RESOLUTION|>--- conflicted
+++ resolved
@@ -60,14 +60,8 @@
   - source devtools/travis-ci/before_install.sh
   - python -V
   # Unpack encrypted OpenEye license file
-<<<<<<< HEAD
-  #- if [[ "$OPENEYE" == true && "$TRAVIS_SECURE_ENV_VARS" == true ]]; then openssl aes-256-cbc -K $encrypted_5f58236b8908_key -iv $encrypted_5f58236b8908_iv -in oe_license.txt.enc -out $OE_LICENSE -d; fi
   - if [ "$TRAVIS_SECURE_ENV_VARS" == true ]; then openssl aes-256-cbc -K $encrypted_a4fdffb2b55a_key -iv $encrypted_a4fdffb2b55a_iv -in oe_license.txt.enc -out $OE_LICENSE -d; fi
   - if [[ "$OPENEYE" == true && "$TRAVIS_SECURE_ENV_VARS" == false ]]; then echo "OpenEye license will not be installed in forks."; fi
-=======
-  - if [ "$TRAVIS_SECURE_ENV_VARS" == true ]; then openssl aes-256-cbc -K $encrypted_a4fdffb2b55a_key -iv $encrypted_a4fdffb2b55a_iv -in oe_license.txt.enc -out $OE_LICENSE -d; fi
-  - if [ "$TRAVIS_SECURE_ENV_VARS" == false ]; then echo "OpenEye license will not be installed in forks."; fi
->>>>>>> 4bfe675f
 
 install:
   # Create test environment for package
